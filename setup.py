--- conflicted
+++ resolved
@@ -50,13 +50,8 @@
         'beautifulsoup4>=4.9.3',
         'pulp>=2.4',
         'pyyaml>=5.4.1',
-<<<<<<< HEAD
         'tables==3.9.1',
-        'skforecast==0.10.1',
-=======
-        'tables==3.7.0',
         'skforecast==0.11.0',
->>>>>>> a00425a6
     ],  # Optional
     entry_points={  # Optional
         'console_scripts': [
