--- conflicted
+++ resolved
@@ -181,11 +181,7 @@
         # Test publish after passing the forecast as list
         opt_res_pub = publish_data(input_data_dict, logger)
         self.assertTrue(len(opt_res_pub)==1)
-<<<<<<< HEAD
         config_path = pathlib.Path(root+'/confidef test_publish_data(self):g_emhass.yaml')
-=======
-        config_path = pathlib.Path(root+'/config_emhass.yaml')
->>>>>>> 5b104fa9
         base_path = str(config_path.parent)
         costfun = 'profit'
         action = 'naive-mpc-optim'
@@ -213,15 +209,6 @@
         opt_res = main()
         self.assertEqual(opt_res, None)
         
-<<<<<<< HEAD
-=======
-    @patch('sys.argv', ['main', '--action', 'test', '--config', str(pathlib.Path(root+'/config_emhass.yaml')), 
-                        '--get_data_from_file', 'True'])
-    def test_main_wrong_action(self):
-        opt_res = main()
-        self.assertEqual(opt_res, None)
-        
->>>>>>> 5b104fa9
     @patch('sys.argv', ['main', '--action', 'perfect-optim', '--config', str(pathlib.Path(root+'/config_emhass.yaml')), 
                         '--get_data_from_file', 'True'])
     def test_main_perfect_forecast_optim(self):
@@ -254,11 +241,7 @@
         opt_res = main()
         self.assertIsInstance(opt_res, pd.DataFrame)
         self.assertTrue(len(opt_res)==1)
-<<<<<<< HEAD
-
-=======
-        
->>>>>>> 5b104fa9
+        
 if __name__ == '__main__':
     unittest.main()
     ch.close()
