# Configuration file for EMHASS

retrieve_hass_conf:
  freq: 30 # The time step to resample retrieved data from hass in minutes
  days_to_retrieve: 8 # We will retrieve data from now and up to days_to_retrieve days
  var_PV: 'sensor.power_photovoltaics' # Photovoltaic produced power sensor in Watts
  var_load: 'sensor.power_load_no_var_loads' # Household power consumption sensor in Watts (deferrable loads should be substracted)
  load_negative: False # Set to True if the retrived load variable is negative by convention
  set_zero_min: True # A special treatment for a minimum value saturation to zero. Values below zero are replaced by nans
  var_replace_zero: # A list of retrived variables that we would want  to replace nans with zeros
  - 'sensor.power_photovoltaics'
  var_interp: # A list of retrived variables that we would want to interpolate nan values using linear interpolation
  - 'sensor.power_photovoltaics'
  - 'sensor.power_load_no_var_loads'
  method_ts_round: 'nearest' # Set the method for timestamp rounding, options are: first, last and nearest

optim_conf:
  set_use_battery: False # consider a battery storage
  delta_forecast: 1 # days
  num_def_loads: 2
  P_deferrable_nom: # Watts
  - 3000.0
  - 750.0
  def_total_hours: # hours
  - 5
  - 8
<<<<<<< HEAD
=======
  def_start_timestep: # timesteps
  - 0
  - 0
  def_end_timestep: # timesteps
  - 0
  - 0
>>>>>>> f6dd87fc
  treat_def_as_semi_cont: # treat this variable as semi continuous 
  - True
  - True
  set_def_constant: # set as a constant fixed value variable with just one startup for each 24h
  - False
  - False
<<<<<<< HEAD
  weather_forecast_method: 'scrapper' # options are 'scrapper', 'csv', 'list', 'solcast' and 'solar.forecast'
=======
  weather_forecast_method: 'scrapper' # options are 'scrapper' and 'csv'
>>>>>>> f6dd87fc
  load_forecast_method: 'naive' # options are 'csv' to load a custom load forecast from a CSV file or 'naive' for a persistance model
  load_cost_forecast_method: 'hp_hc_periods' # options are 'hp_hc_periods' for peak and non-peak hours contracts and 'csv' to load custom cost from CSV file 
  list_hp_periods: # list of different tariff periods (only needed if load_cost_forecast_method='hp_hc_periods')
  - period_hp_1:
    - start: '02:54'
    - end: '15:24'
  - period_hp_2:
    - start: '17:24'
    - end: '20:24'
  load_cost_hp: 0.1907 # peak hours load cost in €/kWh (only needed if load_cost_forecast_method='hp_hc_periods')
  load_cost_hc: 0.1419 # non-peak hours load cost in €/kWh (only needed if load_cost_forecast_method='hp_hc_periods')
  prod_price_forecast_method: 'constant' # options are 'constant' for constant fixed value or 'csv' to load custom price forecast from a CSV file
  prod_sell_price: 0.065 # power production selling price in €/kWh (only needed if prod_price_forecast_method='constant')
  set_total_pv_sell: False # consider that all PV power is injected to the grid (self-consumption with total sell)
  lp_solver: 'default' # set the name of the linear programming solver that will be used
  lp_solver_path: 'empty' # set the path to the LP solver
  set_nocharge_from_grid: False # avoid battery charging from the grid
  set_nodischarge_to_grid: True # avoid battery discharging to the grid
  set_battery_dynamic: False # add a constraint to limit the dynamic of the battery power in power per time unit
  battery_dynamic_max: 0.9 # maximum dynamic positive power variation in percentage of battery maximum power
  battery_dynamic_min: -0.9 # minimum dynamic negative power variation in percentage of battery maximum power
  weight_battery_discharge: 1.0 # weight applied in cost function to battery usage for discharge
  weight_battery_charge: 1.0 # weight applied in cost function to battery usage for charge

plant_conf:
  P_grid_max: 9000 # The maximum power that can be supplied by the utility grid in Watts
  module_model: # The PV module model
  - 'CSUN_Eurasia_Energy_Systems_Industry_and_Trade_CSUN295_60M'
  inverter_model: # The PV inverter model
  - 'Fronius_International_GmbH__Fronius_Primo_5_0_1_208_240__240V_'
  surface_tilt: # The tilt angle of your solar panels
  - 30
  surface_azimuth: # The azimuth angle of your PV installation
  - 205
  modules_per_string: # The number of modules per string
  - 16 
  strings_per_inverter: # The number of used strings per inverter
  - 1
  Pd_max: 1000 # If your system has a battery (set_use_battery=True), the maximum discharge power in Watts
  Pc_max: 1000 # If your system has a battery (set_use_battery=True), the maximum charge power in Watts
  eta_disch: 0.95 # If your system has a battery (set_use_battery=True), the discharge efficiency
  eta_ch: 0.95 # If your system has a battery (set_use_battery=True), the charge efficiency
  Enom: 5000 # If your system has a battery (set_use_battery=True), the total capacity of the battery stack in Wh
  SOCmin: 0.3 # If your system has a battery (set_use_battery=True), the minimun allowable battery state of charge
  SOCmax: 0.9 # If your system has a battery (set_use_battery=True), the minimun allowable battery state of charge
  SOCtarget: 0.6 # If your system has a battery (set_use_battery=True), the desired battery state of charge at the end of each optimization cycle<|MERGE_RESOLUTION|>--- conflicted
+++ resolved
@@ -24,26 +24,19 @@
   def_total_hours: # hours
   - 5
   - 8
-<<<<<<< HEAD
-=======
   def_start_timestep: # timesteps
   - 0
   - 0
   def_end_timestep: # timesteps
   - 0
   - 0
->>>>>>> f6dd87fc
   treat_def_as_semi_cont: # treat this variable as semi continuous 
   - True
   - True
   set_def_constant: # set as a constant fixed value variable with just one startup for each 24h
   - False
   - False
-<<<<<<< HEAD
   weather_forecast_method: 'scrapper' # options are 'scrapper', 'csv', 'list', 'solcast' and 'solar.forecast'
-=======
-  weather_forecast_method: 'scrapper' # options are 'scrapper' and 'csv'
->>>>>>> f6dd87fc
   load_forecast_method: 'naive' # options are 'csv' to load a custom load forecast from a CSV file or 'naive' for a persistance model
   load_cost_forecast_method: 'hp_hc_periods' # options are 'hp_hc_periods' for peak and non-peak hours contracts and 'csv' to load custom cost from CSV file 
   list_hp_periods: # list of different tariff periods (only needed if load_cost_forecast_method='hp_hc_periods')
