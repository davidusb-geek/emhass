--- conflicted
+++ resolved
@@ -26,9 +26,7 @@
     "sensor.power_photovoltaics",
     "sensor.power_load_no_var_loads"
   ],
-<<<<<<< HEAD
   "use_websocket": false,
-=======
   "use_influxdb": false,
   "influxdb_host": "localhost",
   "influxdb_port": 8086,
@@ -37,7 +35,6 @@
   "influxdb_database": "homeassistant",
   "influxdb_measurement": "W",
   "influxdb_retention_policy": "autogen",
->>>>>>> 55826db0
   "load_negative": false,
   "set_zero_min": true,
   "number_of_deferrable_loads": 2,
