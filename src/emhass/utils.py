#!/usr/bin/env python3
# -*- coding: utf-8 -*-

from typing import Tuple, Optional
import numpy as np, pandas as pd
import yaml, pytz, logging, pathlib, json, copy
from datetime import datetime, timedelta, timezone
import plotly.express as px
pd.options.plotting.backend = "plotly"

from emhass.machine_learning_forecaster import MLForecaster


def get_root(file: str, num_parent: Optional[int] = 3) -> str:
    """
    Get the root absolute path of the working directory.
    
    :param file: The passed file path with __file__
    :return: The root path
    :param num_parent: The number of parents levels up to desired root folder
    :type num_parent: int, optional
    :rtype: str
    
    """
    if num_parent == 3:
        root = pathlib.Path(file).resolve().parent.parent.parent
    elif num_parent == 2:
        root = pathlib.Path(file).resolve().parent.parent
    elif num_parent == 1:
        root = pathlib.Path(file).resolve().parent
    else:
        raise ValueError("num_parent value not valid, must be between 1 and 3")
    return root

def get_logger(fun_name: str, config_path: str, save_to_file: Optional[bool] = True,
               logging_level: Optional[str] = "DEBUG") -> Tuple[logging.Logger, logging.StreamHandler]:
    """
    Create a simple logger object.
    
    :param fun_name: The Python function object name where the logger will be used
    :type fun_name: str
    :param config_path: The path to the yaml configuration file
    :type config_path: str
    :param save_to_file: Write log to a file, defaults to True
    :type save_to_file: bool, optional
    :return: The logger object and the handler
    :rtype: object
    
    """
	# create logger object
    logger = logging.getLogger(fun_name)
    logger.propagate = True
    logger.fileSetting = save_to_file
    if save_to_file:
        ch = logging.FileHandler(config_path + '/data/logger_emhass.log')
    else:
        ch = logging.StreamHandler()
    if logging_level == "DEBUG":
        logger.setLevel(logging.DEBUG)
        ch.setLevel(logging.DEBUG)
    elif logging_level == "INFO":
        logger.setLevel(logging.INFO)
        ch.setLevel(logging.INFO)
    elif logging_level == "WARNING":
        logger.setLevel(logging.WARNING)
        ch.setLevel(logging.WARNING)
    elif logging_level == "ERROR":
        logger.setLevel(logging.ERROR)
        ch.setLevel(logging.ERROR)
    else:
        logger.setLevel(logging.DEBUG)
        ch.setLevel(logging.DEBUG)
    formatter = logging.Formatter('%(asctime)s - %(name)s - %(levelname)s - %(message)s')
    ch.setFormatter(formatter)
    logger.addHandler(ch)

    return logger, ch

def get_forecast_dates(freq: int, delta_forecast: int, 
                       timedelta_days: Optional[int] = 0) -> pd.core.indexes.datetimes.DatetimeIndex:
    """
    Get the date_range list of the needed future dates using the delta_forecast parameter.

    :param freq: Optimization time step.
    :type freq: int
    :param delta_forecast: Number of days to forecast in the future to be used for the optimization.
    :type delta_forecast: int
    :param timedelta_days: Number of truncated days needed for each optimization iteration, defaults to 0
    :type timedelta_days: Optional[int], optional
    :return: A list of future forecast dates.
    :rtype: pd.core.indexes.datetimes.DatetimeIndex
    
    """
    freq = pd.to_timedelta(freq, "minutes")
    start_forecast = pd.Timestamp(datetime.now()).replace(hour=0, minute=0, second=0, microsecond=0)
    end_forecast = (start_forecast + pd.Timedelta(days=delta_forecast)).replace(microsecond=0)
    forecast_dates = pd.date_range(start=start_forecast, 
        end=end_forecast+timedelta(days=timedelta_days)-freq, 
        freq=freq).round(freq)
    return forecast_dates

def treat_runtimeparams(runtimeparams: str, params: str, retrieve_hass_conf: dict, optim_conf: dict, plant_conf: dict,
                        set_type: str, logger: logging.Logger) -> Tuple[str, dict]:
    """
    Treat the passed optimization runtime parameters. 
    
    :param runtimeparams: Json string containing the runtime parameters dict.
    :type runtimeparams: str
    :param params: Configuration parameters passed from data/options.json
    :type params: str
    :param retrieve_hass_conf: Container for data retrieving parameters.
    :type retrieve_hass_conf: dict
    :param optim_conf: Container for optimization parameters.
    :type optim_conf: dict
    :param plant_conf: Container for technical plant parameters.
    :type plant_conf: dict
    :param set_type: The type of action to be performed.
    :type set_type: str
    :param logger: The logger object.
    :type logger: logging.Logger
    :return: Returning the params and optimization parameter container.
    :rtype: Tuple[str, dict]
    
    """
    if (params != None) and (params != 'null'):
        params = json.loads(params)
    else:
        params = {}
    # Some default data needed
    custom_deferrable_forecast_id = []
    for k in range(optim_conf['num_def_loads']):
        custom_deferrable_forecast_id.append({
            "entity_id": "sensor.p_deferrable{}".format(k), 
            "unit_of_measurement": "W", 
            "friendly_name": "Deferrable Load {}".format(k)
        })
    default_passed_dict = {'custom_pv_forecast_id': {"entity_id": "sensor.p_pv_forecast", "unit_of_measurement": "W", "friendly_name": "PV Power Forecast"},
                           'custom_load_forecast_id': {"entity_id": "sensor.p_load_forecast", "unit_of_measurement": "W", "friendly_name": "Load Power Forecast"},
                           'custom_batt_forecast_id': {"entity_id": "sensor.p_batt_forecast", "unit_of_measurement": "W", "friendly_name": "Battery Power Forecast"},
                           'custom_batt_soc_forecast_id': {"entity_id": "sensor.soc_batt_forecast", "unit_of_measurement": "%", "friendly_name": "Battery SOC Forecast"},
                           'custom_grid_forecast_id': {"entity_id": "sensor.p_grid_forecast", "unit_of_measurement": "W", "friendly_name": "Grid Power Forecast"},
                           'custom_cost_fun_id': {"entity_id": "sensor.total_cost_fun_value", "unit_of_measurement": "", "friendly_name": "Total cost function value"},
                           'custom_optim_status_id': {"entity_id": "sensor.optim_status", "unit_of_measurement": "", "friendly_name": "EMHASS optimization status"},
                           'custom_unit_load_cost_id': {"entity_id": "sensor.unit_load_cost", "unit_of_measurement": "€/kWh", "friendly_name": "Unit Load Cost"},
                           'custom_unit_prod_price_id': {"entity_id": "sensor.unit_prod_price", "unit_of_measurement": "€/kWh", "friendly_name": "Unit Prod Price"},
                           'custom_deferrable_forecast_id': custom_deferrable_forecast_id,
                           'publish_prefix': ""}
    if 'passed_data' in params.keys():
        for key, value in default_passed_dict.items():
            params['passed_data'][key] = value
    else:
        params['passed_data'] = default_passed_dict
    if runtimeparams is not None:
        runtimeparams = json.loads(runtimeparams)
        freq = int(retrieve_hass_conf['freq'].seconds/60.0)
        delta_forecast = int(optim_conf['delta_forecast'].days)
        forecast_dates = get_forecast_dates(freq, delta_forecast)
        # Treating special data passed for MPC control case
        if set_type == 'naive-mpc-optim':
            if 'prediction_horizon' not in runtimeparams.keys():
                prediction_horizon = 10 # 10 time steps by default
            else:
                prediction_horizon = runtimeparams['prediction_horizon']
            params['passed_data']['prediction_horizon'] = prediction_horizon
            if 'soc_init' not in runtimeparams.keys():
                soc_init = plant_conf['SOCtarget']
            else:
                soc_init = runtimeparams['soc_init']
            params['passed_data']['soc_init'] = soc_init
            if 'soc_final' not in runtimeparams.keys():
                soc_final = plant_conf['SOCtarget']
            else:
                soc_final = runtimeparams['soc_final']
            params['passed_data']['soc_final'] = soc_final
            if 'def_total_hours' not in runtimeparams.keys():
                def_total_hours = optim_conf['def_total_hours']
            else:
                def_total_hours = runtimeparams['def_total_hours']
            params['passed_data']['def_total_hours'] = def_total_hours
            if 'def_start_timestep' not in runtimeparams.keys():
                def_start_timestep = optim_conf['def_start_timestep']
            else:
                def_start_timestep = runtimeparams['def_start_timestep']
            params['passed_data']['def_start_timestep'] = def_start_timestep
            if 'def_end_timestep' not in runtimeparams.keys():
                def_end_timestep = optim_conf['def_end_timestep']
            else:
                def_end_timestep = runtimeparams['def_end_timestep']
            params['passed_data']['def_end_timestep'] = def_end_timestep
            if 'alpha' not in runtimeparams.keys():
                alpha = 0.5
            else:
                alpha = runtimeparams['alpha']
            params['passed_data']['alpha'] = alpha
            if 'beta' not in runtimeparams.keys():
                beta = 0.5
            else:
                beta = runtimeparams['beta']
            params['passed_data']['beta'] = beta
            forecast_dates = copy.deepcopy(forecast_dates)[0:prediction_horizon]
        else:
            params['passed_data']['prediction_horizon'] = None
            params['passed_data']['soc_init'] = None
            params['passed_data']['soc_final'] = None
            params['passed_data']['def_total_hours'] = None
            params['passed_data']['def_start_timestep'] = None
            params['passed_data']['def_end_timestep'] = None
            params['passed_data']['alpha'] = None
            params['passed_data']['beta'] = None
        # Treat passed forecast data lists
        if 'pv_power_forecast' in runtimeparams.keys():
            if type(runtimeparams['pv_power_forecast']) == list and len(runtimeparams['pv_power_forecast']) >= len(forecast_dates):
                params['passed_data']['pv_power_forecast'] = runtimeparams['pv_power_forecast']
                optim_conf['weather_forecast_method'] = 'list'
            else:
                logger.error("ERROR: The passed data is either not a list or the length is not correct, length should be "+str(len(forecast_dates)))
                logger.error("Passed type is "+str(type(runtimeparams['pv_power_forecast']))+" and length is "+str(len(runtimeparams['pv_power_forecast'])))
            list_non_digits = [x for x in runtimeparams['pv_power_forecast'] if not (isinstance(x, int) or isinstance(x, float))]
            if len(list_non_digits) > 0:
                logger.warning("There are non numeric values on the passed data for pv_power_forecast, check for missing values (nans, null, etc)")
                for x in list_non_digits:
                    logger.warning("This value in pv_power_forecast was detected as non digits: "+str(x))
        else:
            params['passed_data']['pv_power_forecast'] = None
        if 'load_power_forecast' in runtimeparams.keys():
            if type(runtimeparams['load_power_forecast']) == list and len(runtimeparams['load_power_forecast']) >= len(forecast_dates):
                params['passed_data']['load_power_forecast'] = runtimeparams['load_power_forecast']
                optim_conf['load_forecast_method'] = 'list'
            else:
                logger.error("ERROR: The passed data is either not a list or the length is not correct, length should be "+str(len(forecast_dates)))
                logger.error("Passed type is "+str(type(runtimeparams['load_power_forecast']))+" and length is "+str(len(runtimeparams['load_power_forecast'])))
            list_non_digits = [x for x in runtimeparams['load_power_forecast'] if not (isinstance(x, int) or isinstance(x, float))]
            if len(list_non_digits) > 0:
                logger.warning("There are non numeric values on the passed data for load_power_forecast, check for missing values (nans, null, etc)")
                for x in list_non_digits:
                    logger.warning("This value in load_power_forecast was detected as non digits: "+str(x))
        else:
            params['passed_data']['load_power_forecast'] = None
        if 'load_cost_forecast' in runtimeparams.keys():
            if type(runtimeparams['load_cost_forecast']) == list and len(runtimeparams['load_cost_forecast']) >= len(forecast_dates):
                params['passed_data']['load_cost_forecast'] = runtimeparams['load_cost_forecast']
                optim_conf['load_cost_forecast_method'] = 'list'
            else:
                logger.error("ERROR: The passed data is either not a list or the length is not correct, length should be "+str(len(forecast_dates)))
                logger.error("Passed type is "+str(type(runtimeparams['load_cost_forecast']))+" and length is "+str(len(runtimeparams['load_cost_forecast'])))
            list_non_digits = [x for x in runtimeparams['load_cost_forecast'] if not (isinstance(x, int) or isinstance(x, float))]
            if len(list_non_digits) > 0:
                logger.warning("There are non numeric values on the passed data or load_cost_forecast, check for missing values (nans, null, etc)")
                for x in list_non_digits:
                    logger.warning("This value in load_cost_forecast was detected as non digits: "+str(x))
        else:
            params['passed_data']['load_cost_forecast'] = None
        if 'prod_price_forecast' in runtimeparams.keys():
            if type(runtimeparams['prod_price_forecast']) == list and len(runtimeparams['prod_price_forecast']) >= len(forecast_dates):
                params['passed_data']['prod_price_forecast'] = runtimeparams['prod_price_forecast']
                optim_conf['prod_price_forecast_method'] = 'list'
            else:
                logger.error("ERROR: The passed data is either not a list or the length is not correct, length should be "+str(len(forecast_dates)))
                logger.error("Passed type is "+str(type(runtimeparams['prod_price_forecast']))+" and length is "+str(len(runtimeparams['prod_price_forecast'])))
            list_non_digits = [x for x in runtimeparams['prod_price_forecast'] if not (isinstance(x, int) or isinstance(x, float))]
            if len(list_non_digits) > 0:
                logger.warning("There are non numeric values on the passed data for prod_price_forecast, check for missing values (nans, null, etc)")
                for x in list_non_digits:
                    logger.warning("This value in prod_price_forecast was detected as non digits: "+str(x))
        else:
            params['passed_data']['prod_price_forecast'] = None
        # Treat passed data for forecast model fit/predict/tune at runtime
        if 'days_to_retrieve' not in runtimeparams.keys():
            days_to_retrieve = 9
        else:
            days_to_retrieve = runtimeparams['days_to_retrieve']
        params['passed_data']['days_to_retrieve'] = days_to_retrieve
        if 'model_type' not in runtimeparams.keys():
            model_type = "load_forecast"
        else:
            model_type = runtimeparams['model_type']
        params['passed_data']['model_type'] = model_type
        if 'var_model' not in runtimeparams.keys():
            var_model = "sensor.power_load_no_var_loads"
        else:
            var_model = runtimeparams['var_model']
        params['passed_data']['var_model'] = var_model
        if 'sklearn_model' not in runtimeparams.keys():
            sklearn_model = "KNeighborsRegressor"
        else:
            sklearn_model = runtimeparams['sklearn_model']
        params['passed_data']['sklearn_model'] = sklearn_model
        if 'num_lags' not in runtimeparams.keys():
            num_lags = 48
        else:
            num_lags = runtimeparams['num_lags']
        params['passed_data']['num_lags'] = num_lags
        if 'split_date_delta' not in runtimeparams.keys():
            split_date_delta = '48h'
        else:
            split_date_delta = runtimeparams['split_date_delta']
        params['passed_data']['split_date_delta'] = split_date_delta
        if 'perform_backtest' not in runtimeparams.keys():
            perform_backtest = False
        else:
            perform_backtest = eval(str(runtimeparams['perform_backtest']).capitalize())
        params['passed_data']['perform_backtest'] = perform_backtest
        if 'model_predict_publish' not in runtimeparams.keys():
            model_predict_publish = False
        else:
            model_predict_publish = eval(str(runtimeparams['model_predict_publish']).capitalize())
        params['passed_data']['model_predict_publish'] = model_predict_publish
        if 'model_predict_entity_id' not in runtimeparams.keys():
            model_predict_entity_id = "sensor.p_load_forecast_custom_model"
        else:
            model_predict_entity_id = runtimeparams['model_predict_entity_id']
        params['passed_data']['model_predict_entity_id'] = model_predict_entity_id
        if 'model_predict_unit_of_measurement' not in runtimeparams.keys():
            model_predict_unit_of_measurement = "W"
        else:
            model_predict_unit_of_measurement = runtimeparams['model_predict_unit_of_measurement']
        params['passed_data']['model_predict_unit_of_measurement'] = model_predict_unit_of_measurement
        if 'model_predict_friendly_name' not in runtimeparams.keys():
            model_predict_friendly_name = "Load Power Forecast custom ML model"
        else:
            model_predict_friendly_name = runtimeparams['model_predict_friendly_name']
        params['passed_data']['model_predict_friendly_name'] = model_predict_friendly_name
        # Treat optimization configuration parameters passed at runtime 
        if 'num_def_loads' in runtimeparams.keys():
            optim_conf['num_def_loads'] = runtimeparams['num_def_loads']
        if 'P_deferrable_nom' in runtimeparams.keys():
            optim_conf['P_deferrable_nom'] = runtimeparams['P_deferrable_nom']
        if 'def_total_hours' in runtimeparams.keys():
            optim_conf['def_total_hours'] = runtimeparams['def_total_hours']
        if 'def_start_timestep' in runtimeparams.keys():
            optim_conf['def_start_timestep'] = runtimeparams['def_start_timestep']
        if 'def_end_timestep' in runtimeparams.keys():
            optim_conf['def_end_timestep'] = runtimeparams['def_end_timestep']
        if 'treat_def_as_semi_cont' in runtimeparams.keys():
            optim_conf['treat_def_as_semi_cont'] = [eval(str(k).capitalize()) for k in runtimeparams['treat_def_as_semi_cont']]
        if 'set_def_constant' in runtimeparams.keys():
            optim_conf['set_def_constant'] = [eval(str(k).capitalize()) for k in runtimeparams['set_def_constant']]
        if 'solcast_api_key' in runtimeparams.keys():
            retrieve_hass_conf['solcast_api_key'] = runtimeparams['solcast_api_key']
            optim_conf['weather_forecast_method'] = 'solcast'
        if 'solcast_rooftop_id' in runtimeparams.keys():
            retrieve_hass_conf['solcast_rooftop_id'] = runtimeparams['solcast_rooftop_id']
            optim_conf['weather_forecast_method'] = 'solcast'
        if 'solar_forecast_kwp' in runtimeparams.keys():
            retrieve_hass_conf['solar_forecast_kwp'] = runtimeparams['solar_forecast_kwp']
            optim_conf['weather_forecast_method'] = 'solar.forecast'
        if 'weight_battery_discharge' in runtimeparams.keys():
            optim_conf['weight_battery_discharge'] = runtimeparams['weight_battery_discharge']
        if 'weight_battery_charge' in runtimeparams.keys():
            optim_conf['weight_battery_charge'] = runtimeparams['weight_battery_charge']
        # Treat plant configuration parameters passed at runtime
        if 'SOCtarget' in runtimeparams.keys():
            plant_conf['SOCtarget'] = runtimeparams['SOCtarget']
        # Treat custom entities id's and friendly names for variables
        if 'custom_pv_forecast_id' in runtimeparams.keys():
            params['passed_data']['custom_pv_forecast_id'] = runtimeparams['custom_pv_forecast_id']
        if 'custom_load_forecast_id' in runtimeparams.keys():
            params['passed_data']['custom_load_forecast_id'] = runtimeparams['custom_load_forecast_id']
        if 'custom_batt_forecast_id' in runtimeparams.keys():
            params['passed_data']['custom_batt_forecast_id'] = runtimeparams['custom_batt_forecast_id']
        if 'custom_batt_soc_forecast_id' in runtimeparams.keys():
            params['passed_data']['custom_batt_soc_forecast_id'] = runtimeparams['custom_batt_soc_forecast_id']
        if 'custom_grid_forecast_id' in runtimeparams.keys():
            params['passed_data']['custom_grid_forecast_id'] = runtimeparams['custom_grid_forecast_id']
        if 'custom_cost_fun_id' in runtimeparams.keys():
            params['passed_data']['custom_cost_fun_id'] = runtimeparams['custom_cost_fun_id']
        if 'custom_optim_status_id' in runtimeparams.keys():
            params['passed_data']['custom_optim_status_id'] = runtimeparams['custom_optim_status_id']
        if 'custom_unit_load_cost_id' in runtimeparams.keys():
            params['passed_data']['custom_unit_load_cost_id'] = runtimeparams['custom_unit_load_cost_id']
        if 'custom_unit_prod_price_id' in runtimeparams.keys():
            params['passed_data']['custom_unit_prod_price_id'] = runtimeparams['custom_unit_prod_price_id']
        if 'custom_deferrable_forecast_id' in runtimeparams.keys():
            params['passed_data']['custom_deferrable_forecast_id'] = runtimeparams['custom_deferrable_forecast_id']
        # A condition to put a prefix on all published data
        if 'publish_prefix' not in runtimeparams.keys():
            publish_prefix = ""
        else:
            publish_prefix = runtimeparams['publish_prefix']
        params['passed_data']['publish_prefix'] = publish_prefix
    # Serialize the final params
    params = json.dumps(params)
    return params, retrieve_hass_conf, optim_conf, plant_conf

def get_yaml_parse(config_path: str, use_secrets: Optional[bool] = True,
                   params: Optional[str] = None) -> Tuple[dict, dict, dict]:
    """
    Perform parsing of the config.yaml file.
    
    :param config_path: The path to the yaml configuration file
    :type config_path: str
    :param use_secrets: Indicate if we should use a secrets file or not.
        Set to False for unit tests.
    :type use_secrets: bool, optional
    :param params: Configuration parameters passed from data/options.json
    :type params: str
    :return: A tuple with the dictionaries containing the parsed data
    :rtype: tuple(dict)

    """
    base = config_path.parent
    if params is None:
        with open(config_path, 'r') as file:
            input_conf = yaml.load(file, Loader=yaml.FullLoader)
    else:
        input_conf = json.loads(params)
    if use_secrets:
        if params is None:
            with open(base / 'secrets_emhass.yaml', 'r') as file:
                input_secrets = yaml.load(file, Loader=yaml.FullLoader)
        else:
            input_secrets = input_conf.pop('params_secrets', None)
   
    if (type(input_conf['retrieve_hass_conf']) == list): #if using old config version 
        retrieve_hass_conf = dict({key:d[key] for d in input_conf['retrieve_hass_conf'] for key in d})
    else:
        retrieve_hass_conf = input_conf.get('retrieve_hass_conf', {})
        
    if use_secrets:
        retrieve_hass_conf.update(input_secrets)
    else:
        retrieve_hass_conf['hass_url'] = 'http://supervisor/core/api'
        retrieve_hass_conf['long_lived_token'] = '${SUPERVISOR_TOKEN}'
        retrieve_hass_conf['time_zone'] = 'Europe/Paris'
        retrieve_hass_conf['lat'] = 45.83
        retrieve_hass_conf['lon'] = 6.86
        retrieve_hass_conf['alt'] = 4807.8
    retrieve_hass_conf['freq'] = pd.to_timedelta(retrieve_hass_conf['freq'], "minutes")
    retrieve_hass_conf['time_zone'] = pytz.timezone(retrieve_hass_conf['time_zone'])
    
    if (type(input_conf['optim_conf']) == list):
        optim_conf = dict({key:d[key] for d in input_conf['optim_conf'] for key in d})
    else:
        optim_conf = input_conf.get('optim_conf', {})

    optim_conf['list_hp_periods'] = dict((key,d[key]) for d in optim_conf['list_hp_periods'] for key in d)
    optim_conf['delta_forecast'] = pd.Timedelta(days=optim_conf['delta_forecast'])
    
    if (type(input_conf['plant_conf']) == list):
        plant_conf = dict({key:d[key] for d in input_conf['plant_conf'] for key in d})
    else:
        plant_conf = input_conf.get('plant_conf', {})
    
    return retrieve_hass_conf, optim_conf, plant_conf

def get_injection_dict(df: pd.DataFrame, plot_size: Optional[int] = 1366) -> dict:
    """
    Build a dictionary with graphs and tables for the webui.

    :param df: The optimization result DataFrame
    :type df: pd.DataFrame
    :param plot_size: Size of the plot figure in pixels, defaults to 1366
    :type plot_size: Optional[int], optional
    :return: A dictionary containing the graphs and tables in html format
    :rtype: dict
    
    """
    cols_p = [i for i in df.columns.to_list() if 'P_' in i]
    # Let's round the data in the DF
    optim_status = df['optim_status'].unique().item()
    df.drop('optim_status', axis=1, inplace=True)
    cols_else = [i for i in df.columns.to_list() if 'P_' not in i]
    df = df.apply(pd.to_numeric)
    df[cols_p] = df[cols_p].astype(int)
    df[cols_else] = df[cols_else].round(3)
    # Create plots
    n_colors = len(cols_p)
    colors = px.colors.sample_colorscale("jet", [n/(n_colors -1) for n in range(n_colors)])
    fig_0 = px.line(df[cols_p], title='Systems powers schedule after optimization results', 
                    template='presentation', line_shape="hv",
                    color_discrete_sequence=colors)
    fig_0.update_layout(xaxis_title='Timestamp', yaxis_title='System powers (W)')
    if 'SOC_opt' in df.columns.to_list():
        fig_1 = px.line(df['SOC_opt'], title='Battery state of charge schedule after optimization results', 
                        template='presentation',  line_shape="hv",
                        color_discrete_sequence=colors)
        fig_1.update_layout(xaxis_title='Timestamp', yaxis_title='Battery SOC (%)')
    cols_cost = [i for i in df.columns.to_list() if 'cost_' in i or 'unit_' in i]
    n_colors = len(cols_cost)
    colors = px.colors.sample_colorscale("jet", [n/(n_colors -1) for n in range(n_colors)])
    fig_2 = px.line(df[cols_cost], title='Systems costs obtained from optimization results', 
                    template='presentation', line_shape="hv",
                    color_discrete_sequence=colors)
    fig_2.update_layout(xaxis_title='Timestamp', yaxis_title='System costs (currency)')
    # Get full path to image
    image_path_0 = fig_0.to_html(full_html=False, default_width='75%')
    if 'SOC_opt' in df.columns.to_list():
        image_path_1 = fig_1.to_html(full_html=False, default_width='75%')
    image_path_2 = fig_2.to_html(full_html=False, default_width='75%')
    # The tables
    table1 = df.reset_index().to_html(classes='mystyle', index=False)
    cost_cols = [i for i in df.columns if 'cost_' in i]
    table2 = df[cost_cols].reset_index().sum(numeric_only=True)
    table2['optim_status'] = optim_status
    table2 = table2.to_frame(name='Value').reset_index(names='Variable').to_html(classes='mystyle', index=False)
    # The dict of plots
    injection_dict = {}
    injection_dict['title'] = '<h2>EMHASS optimization results</h2>'
    injection_dict['subsubtitle0'] = '<h4>Plotting latest optimization results</h4>'
    injection_dict['figure_0'] = image_path_0
    if 'SOC_opt' in df.columns.to_list():
        injection_dict['figure_1'] = image_path_1
    injection_dict['figure_2'] = image_path_2
    injection_dict['subsubtitle1'] = '<h4>Last run optimization results table</h4>'
    injection_dict['table1'] = table1
    injection_dict['subsubtitle2'] = '<h4>Summary table for latest optimization results</h4>'
    injection_dict['table2'] = table2
    return injection_dict

def get_injection_dict_forecast_model_fit(df_fit_pred: pd.DataFrame, mlf: MLForecaster) -> dict:
    """
    Build a dictionary with graphs and tables for the webui for special MLF fit case.

    :param df_fit_pred: The fit result DataFrame
    :type df_fit_pred: pd.DataFrame
    :param mlf: The MLForecaster object
    :type mlf: MLForecaster
    :return: A dictionary containing the graphs and tables in html format
    :rtype: dict
    """
    fig = df_fit_pred.plot()
    fig.layout.template = 'presentation'
    fig.update_yaxes(title_text = mlf.model_type)
    fig.update_xaxes(title_text = "Time")
    image_path_0 = fig.to_html(full_html=False, default_width='75%')
    # The dict of plots
    injection_dict = {}
    injection_dict['title'] = '<h2>Custom machine learning forecast model fit</h2>'
    injection_dict['subsubtitle0'] = '<h4>Plotting train/test forecast model results for '+mlf.model_type+'</h4>'
    injection_dict['subsubtitle0'] = '<h4>Forecasting variable '+mlf.var_model+'</h4>'
    injection_dict['figure_0'] = image_path_0
    return injection_dict

def get_injection_dict_forecast_model_tune(df_pred_optim: pd.DataFrame, mlf: MLForecaster) -> dict:
    """
    Build a dictionary with graphs and tables for the webui for special MLF tune case.

    :param df_pred_optim: The tune result DataFrame
    :type df_pred_optim: pd.DataFrame
    :param mlf: The MLForecaster object
    :type mlf: MLForecaster
    :return: A dictionary containing the graphs and tables in html format
    :rtype: dict
    """
    fig = df_pred_optim.plot()
    fig.layout.template = 'presentation'
    fig.update_yaxes(title_text = mlf.model_type)
    fig.update_xaxes(title_text = "Time")
    image_path_0 = fig.to_html(full_html=False, default_width='75%')
    # The dict of plots
    injection_dict = {}
    injection_dict['title'] = '<h2>Custom machine learning forecast model tune</h2>'
    injection_dict['subsubtitle0'] = '<h4>Performed a tuning routine using bayesian optimization for '+mlf.model_type+'</h4>'
    injection_dict['subsubtitle0'] = '<h4>Forecasting variable '+mlf.var_model+'</h4>'
    injection_dict['figure_0'] = image_path_0
    return injection_dict

def build_params(params: dict, params_secrets: dict, options: dict, addon: int, logger: logging.Logger) -> dict:
    """
    Build the main params dictionary from the loaded options.json when using the add-on.

    :param params: The main params dictionary
    :type params: dict
    :param params_secrets: The dictionary containing the secret protected variables
    :type params_secrets: dict
    :param options: The load dictionary from options.json
    :type options: dict
    :param addon: A "bool" to select if we are using the add-on
    :type addon: int
    :param logger: The logger object
    :type logger: logging.Logger
    :return: The builded dictionary
    :rtype: dict
    """
    if addon == 1:
        # create associations list
        # _conf, key, options key, 'options key in list' 
        params['params_secrets'] = params_secrets
<<<<<<< HEAD
        associations = []    
        associations_dict = {}
        # variables in retrieve_hass_conf
        associations.append(['retrieve_hass_conf', 'freq', 'optimization_time_step'])
        associations.append(['retrieve_hass_conf', 'days_to_retrieve', 'historic_days_to_retrieve'])
        associations.append(['retrieve_hass_conf', 'var_PV', 'sensor_power_photovoltaics'])
        associations.append(['retrieve_hass_conf', 'var_load', 'sensor_power_load_no_var_loads'])
        associations.append(['retrieve_hass_conf', 'load_negative', 'load_negative'])
        associations.append(['retrieve_hass_conf', 'set_zero_min', 'set_zero_min'])
        associations.append(['retrieve_hass_conf', 'method_ts_round', 'method_ts_round'])
        # variables in params_secrets
        associations.append(['params_secrets', 'solcast_api_key', 'optional_solcast_api_key'])
        associations.append(['params_secrets', 'solcast_rooftop_id', 'optional_solcast_rooftop_id'])
        associations.append(['params_secrets', 'solar_forecast_kwp', 'optional_solar_forecast_kwp'])
        associations.append(['params_secrets', 'time_zone', 'time_zone'])
        associations.append(['params_secrets', 'lat', 'Latitude'])
        associations.append(['params_secrets', 'lon', 'Longitude'])
        associations.append(['params_secrets', 'alt', 'Altitude'])
        #  variables in optim_conf
        associations.append(['optim_conf', 'set_use_battery', 'set_use_battery'])
        associations.append(['optim_conf', 'num_def_loads', 'number_of_deferrable_loads'])
        associations.append(['optim_conf', 'P_deferrable_nom', 'list_nominal_power_of_deferrable_loads', 'nominal_power_of_deferrable_loads'])
        associations.append(['optim_conf', 'def_total_hours', 'list_operating_hours_of_each_deferrable_load', 'operating_hours_of_each_deferrable_load'])
        associations.append(['optim_conf', 'treat_def_as_semi_cont', 'list_treat_deferrable_load_as_semi_cont', 'treat_deferrable_load_as_semi_cont'])
        associations.append(['optim_conf', 'set_def_constant', 'list_set_deferrable_load_single_constant', 'set_deferrable_load_single_constant'])
        associations.append(['optim_conf', 'weather_forecast_method', 'weather_forecast_method'])
        associations.append(['optim_conf', 'load_forecast_method', 'load_forecast_method'])
        associations.append(['optim_conf', 'delta_forecast', 'delta_forecast_daily'])
        associations.append(['optim_conf', 'load_cost_forecast_method', 'load_cost_forecast_method'])
        associations.append(['optim_conf', 'load_cost_hp', 'load_peak_hours_cost'])
        associations.append(['optim_conf', 'load_cost_hc', 'load_offpeak_hours_cost'])
        associations.append(['optim_conf', 'prod_price_forecast_method', 'production_price_forecast_method'])
        associations.append(['optim_conf', 'prod_sell_price', 'photovoltaic_production_sell_price'])
        associations.append(['optim_conf', 'set_total_pv_sell', 'set_total_pv_sell'])
        associations.append(['optim_conf', 'lp_solver', 'lp_solver'])
        associations.append(['optim_conf', 'lp_solver_path', 'lp_solver_path'])
        associations.append(['optim_conf', 'set_nocharge_from_grid', 'set_nocharge_from_grid'])
        associations.append(['optim_conf', 'set_nodischarge_to_grid', 'set_nodischarge_to_grid'])
        associations.append(['optim_conf', 'set_battery_dynamic', 'set_battery_dynamic'])
        associations.append(['optim_conf', 'battery_dynamic_max', 'battery_dynamic_max'])
        associations.append(['optim_conf', 'battery_dynamic_min', 'battery_dynamic_min'])
        associations.append(['optim_conf', 'weight_battery_discharge', 'weight_battery_discharge'])
        associations.append(['optim_conf', 'weight_battery_charge', 'weight_battery_charge'])
        associations.append(['optim_conf', 'def_start_timestep', 'list_start_timesteps_of_each_deferrable_load', 'start_timesteps_of_each_deferrable_load'])
        associations.append(['optim_conf', 'def_end_timestep', 'list_end_timesteps_of_each_deferrable_load', 'end_timesteps_of_each_deferrable_load'])
        # variables in plant_conf
        associations.append(['plant_conf', 'P_grid_max', 'maximum_power_from_grid'])
        associations.append(['plant_conf', 'module_model', 'list_pv_module_model', 'pv_module_model' ])
        associations.append(['plant_conf', 'inverter_model', 'list_pv_inverter_model', 'pv_inverter_model' ])
        associations.append(['plant_conf', 'surface_tilt', 'list_surface_tilt', 'surface_tilt' ])
        associations.append(['plant_conf', 'surface_azimuth', 'list_surface_azimuth', 'surface_azimuth'])
        associations.append(['plant_conf', 'modules_per_string','list_modules_per_string', 'modules_per_string'])
        associations.append(['plant_conf', 'strings_per_inverter', 'list_strings_per_inverter', 'strings_per_inverter'])
        associations.append(['plant_conf', 'Pd_max', 'battery_discharge_power_max'])
        associations.append(['plant_conf', 'Pc_max', 'battery_charge_power_max'])
        associations.append(['plant_conf', 'eta_disch', 'battery_discharge_efficiency'])
        associations.append(['plant_conf', 'eta_ch', 'battery_charge_efficiency'])
        associations.append(['plant_conf', 'Enom', 'battery_nominal_energy_capacity'])
        associations.append(['plant_conf', 'SOCmin', 'battery_minimum_state_of_charge'])
        associations.append(['plant_conf', 'SOCmax', 'battery_maximum_state_of_charge'])
        associations.append(['plant_conf', 'SOCtarget', 'battery_target_state_of_charge'])

        logger.debug("Overriding config parameters with optional parameters with associations:")
        for i in associations:
            #check if options are null 
            if  options.get(i[2],None) is not None:
                # logger.debug("Before: "+ str(i[1]) +":" + str(params[i[0]][i[1]]))
                #check if list
                if len(i) == 4:
                    params[i[0]][i[1]] = [x[i[3]] for x in options[i[2]]]
                #check if dictionary
                elif type(options[i[2]]) is not dict:
                    params[i[0]][i[1]] = options[i[2]] 
                else:    
                    params[i[0]][i[1]] = [options[i[2]]]
                associations_dict.update({i[1]:i[2]})
                # logger.debug("After: "+ str(i[1]) +":" + str(params[i[0]][i[1]]))

        
        ## add the rest manually 
        if options.get('sensor_power_photovoltaics',None) is not None:
            params['retrieve_hass_conf']['var_replace_zero'] = [options.get('sensor_power_photovoltaics')]
            # logger.debug("After: "+ str(params['retrieve_hass_conf']['var_replace_zero']))
        if options.get('sensor_power_photovoltaics',None) is not None and options.get('sensor_power_load_no_var_loads',None) is not None:
            params['retrieve_hass_conf']['var_interp'] = [options.get('sensor_power_photovoltaics'), options.get('sensor_power_load_no_var_loads')]
            # logger.debug("After: "+ str(params['retrieve_hass_conf']['var_interp']))
        if options.get('list_peak_hours_periods_start_hours',None) != None:
=======
        params['params_secrets']['time_zone'] = options.get('time_zone',params_secrets['time_zone'])
        params['params_secrets']['lat'] = options.get('Latitude',params_secrets['lat'])
        params['params_secrets']['lon'] = options.get('Longitude',params_secrets['lon'])
        params['params_secrets']['alt'] = options.get('Altitude',params_secrets['alt'])
        # Updating variables in optim_conf
        params['optim_conf']['set_use_battery'] = options.get('set_use_battery',params['optim_conf']['set_use_battery'])
        params['optim_conf']['num_def_loads'] = options.get('number_of_deferrable_loads',params['optim_conf']['num_def_loads'])
        if options.get('list_nominal_power_of_deferrable_loads',None) != None: 
            params['optim_conf']['P_deferrable_nom'] = [i['nominal_power_of_deferrable_loads'] for i in options.get('list_nominal_power_of_deferrable_loads')]
        if options.get('list_operating_hours_of_each_deferrable_load',None) != None: 
            params['optim_conf']['def_total_hours'] = [i['operating_hours_of_each_deferrable_load'] for i in options.get('list_operating_hours_of_each_deferrable_load')]
        if options.get('list_treat_deferrable_load_as_semi_cont',None) != None: 
            params['optim_conf']['treat_def_as_semi_cont'] = [i['treat_deferrable_load_as_semi_cont'] for i in options.get('list_treat_deferrable_load_as_semi_cont')]
        params['optim_conf']['weather_forecast_method'] = options.get('weather_forecast_method',params['optim_conf']['weather_forecast_method'])
        # Update optional param secrets
        if params['optim_conf']['weather_forecast_method'] == "solcast":
            params['params_secrets']['solcast_api_key'] = options.get('optional_solcast_api_key',params_secrets.get('solcast_api_key',"123456"))
            params['params_secrets']['solcast_rooftop_id'] = options.get('optional_solcast_rooftop_id',params_secrets.get('solcast_rooftop_id',"123456"))
        elif params['optim_conf']['weather_forecast_method'] == "solar.forecast":    
            params['params_secrets']['solar_forecast_kwp'] = options.get('optional_solar_forecast_kwp',params_secrets.get('solar_forecast_kwp',5))
        params['optim_conf']['load_forecast_method'] = options.get('load_forecast_method',params['optim_conf']['load_forecast_method'])
        params['optim_conf']['delta_forecast'] = options.get('delta_forecast_daily',params['optim_conf']['delta_forecast'])
        params['optim_conf']['load_cost_forecast_method'] = options.get('load_cost_forecast_method',params['optim_conf']['load_cost_forecast_method'])
        if options.get('list_set_deferrable_load_single_constant',None) != None: 
            params['optim_conf']['set_def_constant'] = [i['set_deferrable_load_single_constant'] for i in options.get('list_set_deferrable_load_single_constant')]
        if options.get('list_peak_hours_periods_start_hours',None) != None and options.get('list_peak_hours_periods_end_hours',None) != None:
>>>>>>> 468772dd
            start_hours_list = [i['peak_hours_periods_start_hours'] for i in options['list_peak_hours_periods_start_hours']]
            end_hours_list = [i['peak_hours_periods_end_hours'] for i in options['list_peak_hours_periods_end_hours']]
            num_peak_hours = len(start_hours_list)
            list_hp_periods_list = [{'period_hp_'+str(i+1):[{'start':start_hours_list[i]},{'end':end_hours_list[i]}]} for i in range(num_peak_hours)]
            params['optim_conf']['list_hp_periods'] = list_hp_periods_list
<<<<<<< HEAD
            # logger.debug("After: "+ str(params['optim_conf']['list_hp_periods']))
        
        params['associations_dict'] = associations_dict 
=======
        params['optim_conf']['load_cost_hp'] = options.get('load_peak_hours_cost',params['optim_conf']['load_cost_hp'])
        params['optim_conf']['load_cost_hc'] = options.get('load_offpeak_hours_cost', params['optim_conf']['load_cost_hc'])
        params['optim_conf']['prod_price_forecast_method'] = options.get('production_price_forecast_method', params['optim_conf']['prod_price_forecast_method'])
        params['optim_conf']['prod_sell_price'] = options.get('photovoltaic_production_sell_price',params['optim_conf']['prod_sell_price'])
        params['optim_conf']['set_total_pv_sell'] = options.get('set_total_pv_sell',params['optim_conf']['set_total_pv_sell'])
        params['optim_conf']['lp_solver'] = options.get('lp_solver',params['optim_conf']['lp_solver'])
        params['optim_conf']['lp_solver_path'] = options.get('lp_solver_path',params['optim_conf']['lp_solver_path'])
        params['optim_conf']['set_nocharge_from_grid'] = options.get('set_nocharge_from_grid',params['optim_conf']['set_nocharge_from_grid'])
        params['optim_conf']['set_nodischarge_to_grid'] = options.get('set_nodischarge_to_grid',params['optim_conf']['set_nodischarge_to_grid'])
        params['optim_conf']['set_battery_dynamic'] = options.get('set_battery_dynamic',params['optim_conf']['set_battery_dynamic'])
        params['optim_conf']['battery_dynamic_max'] = options.get('battery_dynamic_max',params['optim_conf']['battery_dynamic_max'])
        params['optim_conf']['battery_dynamic_min'] = options.get('battery_dynamic_min',params['optim_conf']['battery_dynamic_min'])
        params['optim_conf']['weight_battery_discharge'] = options.get('weight_battery_discharge',params['optim_conf']['weight_battery_discharge'])
        params['optim_conf']['weight_battery_charge'] = options.get('weight_battery_charge',params['optim_conf']['weight_battery_charge'])
        if options.get('list_start_timesteps_of_each_deferrable_load',None) != None: 
            params['optim_conf']['def_start_timestep'] = [i['start_timesteps_of_each_deferrable_load'] for i in options.get('list_start_timesteps_of_each_deferrable_load')]
        if options.get('list_end_timesteps_of_each_deferrable_load',None) != None: 
            params['optim_conf']['def_end_timestep'] = [i['end_timesteps_of_each_deferrable_load'] for i in options.get('list_end_timesteps_of_each_deferrable_load')]
        # Updating variables in plant_con
            params['plant_conf']['P_grid_max'] = options.get('maximum_power_from_grid',params['plant_conf']['P_grid_max'])
        if options.get('list_pv_module_model',None) != None:         
            params['plant_conf']['module_model'] = [i['pv_module_model'] for i in options.get('list_pv_module_model')]
        if options.get('list_pv_inverter_model',None) != None:        
            params['plant_conf']['inverter_model'] = [i['pv_inverter_model'] for i in options.get('list_pv_inverter_model')]
        if options.get('list_surface_tilt',None) != None:        
            params['plant_conf']['surface_tilt'] = [i['surface_tilt'] for i in options.get('list_surface_tilt')]
        if options.get('list_surface_azimuth',None) != None:         
            params['plant_conf']['surface_azimuth'] = [i['surface_azimuth'] for i in options.get('list_surface_azimuth')]
        if options.get('list_modules_per_string',None) != None:         
            params['plant_conf']['modules_per_string'] = [i['modules_per_string'] for i in options.get('list_modules_per_string')]
        if options.get('list_strings_per_inverter',None) != None: 
            params['plant_conf']['strings_per_inverter'] = [i['strings_per_inverter'] for i in options.get('list_strings_per_inverter')]
        params['plant_conf']['Pd_max'] = options.get('battery_discharge_power_max',params['plant_conf']['Pd_max']) 
        params['plant_conf']['Pc_max'] = options.get('battery_charge_power_max',params['plant_conf']['Pc_max'])
        params['plant_conf']['eta_disch'] = options.get('battery_discharge_efficiency',params['plant_conf']['eta_disch'])
        params['plant_conf']['eta_ch'] = options.get('battery_charge_efficiency',params['plant_conf']['eta_ch'])
        params['plant_conf']['Enom'] = options.get('battery_nominal_energy_capacity',params['plant_conf']['Enom'])
        params['plant_conf']['SOCmin'] = options.get('battery_minimum_state_of_charge',params['plant_conf']['SOCmin']) 
        params['plant_conf']['SOCmax'] = options.get('battery_maximum_state_of_charge',params['plant_conf']['SOCmax']) 
        params['plant_conf']['SOCtarget'] = options.get('battery_target_state_of_charge',params['plant_conf']['SOCtarget'])

                # Check parameter lists have the same amounts as deferrable loads
        # If not, set defaults it fill in gaps
        if params['optim_conf']['num_def_loads'] is not len(params['optim_conf']['def_start_timestep']):
            logger.warning("def_start_timestep / list_start_timesteps_of_each_deferrable_load does not match number in num_def_loads, adding default values to parameter")
            for x in range(len(params['optim_conf']['def_start_timestep']), params['optim_conf']['num_def_loads']):
                params['optim_conf']['def_start_timestep'].append(0)
        if params['optim_conf']['num_def_loads'] is not len(params['optim_conf']['def_end_timestep']):
            logger.warning("def_end_timestep / list_end_timesteps_of_each_deferrable_load does not match number in num_def_loads, adding default values to parameter")
            for x in range(len(params['optim_conf']['def_end_timestep']), params['optim_conf']['num_def_loads']):
                params['optim_conf']['def_end_timestep'].append(0)
        if params['optim_conf']['num_def_loads'] is not len(params['optim_conf']['set_def_constant']):
            logger.warning("set_def_constant / list_set_deferrable_load_single_constant does not match number in num_def_loads, adding default values to parameter")
            for x in range(len(params['optim_conf']['set_def_constant']), params['optim_conf']['num_def_loads']):
                params['optim_conf']['set_def_constant'].append(False)
        if params['optim_conf']['num_def_loads'] is not len(params['optim_conf']['treat_def_as_semi_cont']):
            logger.warning("treat_def_as_semi_cont / list_treat_deferrable_load_as_semi_cont does not match number in num_def_loads, adding default values to parameter")
            for x in range(len(params['optim_conf']['treat_def_as_semi_cont']), params['optim_conf']['num_def_loads']):
                params['optim_conf']['treat_def_as_semi_cont'].append(True)        
        if params['optim_conf']['num_def_loads'] is not len(params['optim_conf']['def_total_hours']):
            logger.warning("def_total_hours / list_operating_hours_of_each_deferrable_load does not match number in num_def_loads, adding default values to parameter")
            for x in range(len(params['optim_conf']['def_total_hours']), params['optim_conf']['num_def_loads']):
                params['optim_conf']['def_total_hours'].append(0)                   
        if params['optim_conf']['num_def_loads'] is not len(params['optim_conf']['P_deferrable_nom']):
            logger.warning("P_deferrable_nom / list_nominal_power_of_deferrable_loads does not match number in num_def_loads, adding default values to parameter")
            for x in range(len(params['optim_conf']['P_deferrable_nom']), params['optim_conf']['num_def_loads']):
                params['optim_conf']['P_deferrable_nom'].append(0)   
        if params['optim_conf']['num_def_loads'] is not len(params['optim_conf']['list_hp_periods']):
            logger.warning("list_hp_periods / list_peak_hours_periods_(start&end)_hours does not match number in num_def_loads, adding default values to parameter")
            for x in range(len(params['optim_conf']['list_hp_periods']), params['optim_conf']['num_def_loads']):
                params['optim_conf']['list_hp_periods'].append({'period_hp_'+str(x+1):[{'start':'02:54'},{'end':'20:24'}]})
        # days_to_retrieve should be no less then 2
        if params['retrieve_hass_conf']['days_to_retrieve'] < 2:
            params['retrieve_hass_conf']['days_to_retrieve'] = 2
            logger.warning("days_to_retrieve should not be lower then 2, setting days_to_retrieve to 2. Make sure your sensors also have at least 2 days of history")
>>>>>>> 468772dd
    else:
        params['params_secrets'] = params_secrets
    # The params dict
    params['passed_data'] = {'pv_power_forecast':None,'load_power_forecast':None,'load_cost_forecast':None,'prod_price_forecast':None,
                             'prediction_horizon':None,'soc_init':None,'soc_final':None,'def_total_hours':None,'def_start_timestep':None,'def_end_timestep':None,'alpha':None,'beta':None}
    return params

def get_days_list(days_to_retrieve: int) -> pd.date_range:
    """
    Get list of past days from today to days_to_retrieve.
    
    :param days_to_retrieve: Total number of days to retrieve from the past
    :type days_to_retrieve: int
    :return: The list of days
    :rtype: pd.date_range

    """
    today = datetime.now(timezone.utc).replace(minute=0, second=0, microsecond=0)
    d = (today - timedelta(days=days_to_retrieve)).isoformat()
    days_list = pd.date_range(start=d, end=today.isoformat(), freq='D')
    
    return days_list

def set_df_index_freq(df: pd.DataFrame) -> pd.DataFrame:
    """
    Set the freq of a DataFrame DateTimeIndex.
    
    :param df: Input DataFrame
    :type df: pd.DataFrame
    :return: Input DataFrame with freq defined
    :rtype: pd.DataFrame
    
    """
    idx_diff = np.diff(df.index)
    sampling = pd.to_timedelta(np.median(idx_diff))
    df = df[~df.index.duplicated()]
    df = df.asfreq(sampling)
    return df<|MERGE_RESOLUTION|>--- conflicted
+++ resolved
@@ -576,7 +576,6 @@
         # create associations list
         # _conf, key, options key, 'options key in list' 
         params['params_secrets'] = params_secrets
-<<<<<<< HEAD
         associations = []    
         associations_dict = {}
         # variables in retrieve_hass_conf
@@ -664,86 +663,16 @@
             params['retrieve_hass_conf']['var_interp'] = [options.get('sensor_power_photovoltaics'), options.get('sensor_power_load_no_var_loads')]
             # logger.debug("After: "+ str(params['retrieve_hass_conf']['var_interp']))
         if options.get('list_peak_hours_periods_start_hours',None) != None:
-=======
-        params['params_secrets']['time_zone'] = options.get('time_zone',params_secrets['time_zone'])
-        params['params_secrets']['lat'] = options.get('Latitude',params_secrets['lat'])
-        params['params_secrets']['lon'] = options.get('Longitude',params_secrets['lon'])
-        params['params_secrets']['alt'] = options.get('Altitude',params_secrets['alt'])
-        # Updating variables in optim_conf
-        params['optim_conf']['set_use_battery'] = options.get('set_use_battery',params['optim_conf']['set_use_battery'])
-        params['optim_conf']['num_def_loads'] = options.get('number_of_deferrable_loads',params['optim_conf']['num_def_loads'])
-        if options.get('list_nominal_power_of_deferrable_loads',None) != None: 
-            params['optim_conf']['P_deferrable_nom'] = [i['nominal_power_of_deferrable_loads'] for i in options.get('list_nominal_power_of_deferrable_loads')]
-        if options.get('list_operating_hours_of_each_deferrable_load',None) != None: 
-            params['optim_conf']['def_total_hours'] = [i['operating_hours_of_each_deferrable_load'] for i in options.get('list_operating_hours_of_each_deferrable_load')]
-        if options.get('list_treat_deferrable_load_as_semi_cont',None) != None: 
-            params['optim_conf']['treat_def_as_semi_cont'] = [i['treat_deferrable_load_as_semi_cont'] for i in options.get('list_treat_deferrable_load_as_semi_cont')]
-        params['optim_conf']['weather_forecast_method'] = options.get('weather_forecast_method',params['optim_conf']['weather_forecast_method'])
-        # Update optional param secrets
-        if params['optim_conf']['weather_forecast_method'] == "solcast":
-            params['params_secrets']['solcast_api_key'] = options.get('optional_solcast_api_key',params_secrets.get('solcast_api_key',"123456"))
-            params['params_secrets']['solcast_rooftop_id'] = options.get('optional_solcast_rooftop_id',params_secrets.get('solcast_rooftop_id',"123456"))
-        elif params['optim_conf']['weather_forecast_method'] == "solar.forecast":    
-            params['params_secrets']['solar_forecast_kwp'] = options.get('optional_solar_forecast_kwp',params_secrets.get('solar_forecast_kwp',5))
-        params['optim_conf']['load_forecast_method'] = options.get('load_forecast_method',params['optim_conf']['load_forecast_method'])
-        params['optim_conf']['delta_forecast'] = options.get('delta_forecast_daily',params['optim_conf']['delta_forecast'])
-        params['optim_conf']['load_cost_forecast_method'] = options.get('load_cost_forecast_method',params['optim_conf']['load_cost_forecast_method'])
-        if options.get('list_set_deferrable_load_single_constant',None) != None: 
-            params['optim_conf']['set_def_constant'] = [i['set_deferrable_load_single_constant'] for i in options.get('list_set_deferrable_load_single_constant')]
-        if options.get('list_peak_hours_periods_start_hours',None) != None and options.get('list_peak_hours_periods_end_hours',None) != None:
->>>>>>> 468772dd
             start_hours_list = [i['peak_hours_periods_start_hours'] for i in options['list_peak_hours_periods_start_hours']]
             end_hours_list = [i['peak_hours_periods_end_hours'] for i in options['list_peak_hours_periods_end_hours']]
             num_peak_hours = len(start_hours_list)
             list_hp_periods_list = [{'period_hp_'+str(i+1):[{'start':start_hours_list[i]},{'end':end_hours_list[i]}]} for i in range(num_peak_hours)]
             params['optim_conf']['list_hp_periods'] = list_hp_periods_list
-<<<<<<< HEAD
             # logger.debug("After: "+ str(params['optim_conf']['list_hp_periods']))
         
         params['associations_dict'] = associations_dict 
-=======
-        params['optim_conf']['load_cost_hp'] = options.get('load_peak_hours_cost',params['optim_conf']['load_cost_hp'])
-        params['optim_conf']['load_cost_hc'] = options.get('load_offpeak_hours_cost', params['optim_conf']['load_cost_hc'])
-        params['optim_conf']['prod_price_forecast_method'] = options.get('production_price_forecast_method', params['optim_conf']['prod_price_forecast_method'])
-        params['optim_conf']['prod_sell_price'] = options.get('photovoltaic_production_sell_price',params['optim_conf']['prod_sell_price'])
-        params['optim_conf']['set_total_pv_sell'] = options.get('set_total_pv_sell',params['optim_conf']['set_total_pv_sell'])
-        params['optim_conf']['lp_solver'] = options.get('lp_solver',params['optim_conf']['lp_solver'])
-        params['optim_conf']['lp_solver_path'] = options.get('lp_solver_path',params['optim_conf']['lp_solver_path'])
-        params['optim_conf']['set_nocharge_from_grid'] = options.get('set_nocharge_from_grid',params['optim_conf']['set_nocharge_from_grid'])
-        params['optim_conf']['set_nodischarge_to_grid'] = options.get('set_nodischarge_to_grid',params['optim_conf']['set_nodischarge_to_grid'])
-        params['optim_conf']['set_battery_dynamic'] = options.get('set_battery_dynamic',params['optim_conf']['set_battery_dynamic'])
-        params['optim_conf']['battery_dynamic_max'] = options.get('battery_dynamic_max',params['optim_conf']['battery_dynamic_max'])
-        params['optim_conf']['battery_dynamic_min'] = options.get('battery_dynamic_min',params['optim_conf']['battery_dynamic_min'])
-        params['optim_conf']['weight_battery_discharge'] = options.get('weight_battery_discharge',params['optim_conf']['weight_battery_discharge'])
-        params['optim_conf']['weight_battery_charge'] = options.get('weight_battery_charge',params['optim_conf']['weight_battery_charge'])
-        if options.get('list_start_timesteps_of_each_deferrable_load',None) != None: 
-            params['optim_conf']['def_start_timestep'] = [i['start_timesteps_of_each_deferrable_load'] for i in options.get('list_start_timesteps_of_each_deferrable_load')]
-        if options.get('list_end_timesteps_of_each_deferrable_load',None) != None: 
-            params['optim_conf']['def_end_timestep'] = [i['end_timesteps_of_each_deferrable_load'] for i in options.get('list_end_timesteps_of_each_deferrable_load')]
-        # Updating variables in plant_con
-            params['plant_conf']['P_grid_max'] = options.get('maximum_power_from_grid',params['plant_conf']['P_grid_max'])
-        if options.get('list_pv_module_model',None) != None:         
-            params['plant_conf']['module_model'] = [i['pv_module_model'] for i in options.get('list_pv_module_model')]
-        if options.get('list_pv_inverter_model',None) != None:        
-            params['plant_conf']['inverter_model'] = [i['pv_inverter_model'] for i in options.get('list_pv_inverter_model')]
-        if options.get('list_surface_tilt',None) != None:        
-            params['plant_conf']['surface_tilt'] = [i['surface_tilt'] for i in options.get('list_surface_tilt')]
-        if options.get('list_surface_azimuth',None) != None:         
-            params['plant_conf']['surface_azimuth'] = [i['surface_azimuth'] for i in options.get('list_surface_azimuth')]
-        if options.get('list_modules_per_string',None) != None:         
-            params['plant_conf']['modules_per_string'] = [i['modules_per_string'] for i in options.get('list_modules_per_string')]
-        if options.get('list_strings_per_inverter',None) != None: 
-            params['plant_conf']['strings_per_inverter'] = [i['strings_per_inverter'] for i in options.get('list_strings_per_inverter')]
-        params['plant_conf']['Pd_max'] = options.get('battery_discharge_power_max',params['plant_conf']['Pd_max']) 
-        params['plant_conf']['Pc_max'] = options.get('battery_charge_power_max',params['plant_conf']['Pc_max'])
-        params['plant_conf']['eta_disch'] = options.get('battery_discharge_efficiency',params['plant_conf']['eta_disch'])
-        params['plant_conf']['eta_ch'] = options.get('battery_charge_efficiency',params['plant_conf']['eta_ch'])
-        params['plant_conf']['Enom'] = options.get('battery_nominal_energy_capacity',params['plant_conf']['Enom'])
-        params['plant_conf']['SOCmin'] = options.get('battery_minimum_state_of_charge',params['plant_conf']['SOCmin']) 
-        params['plant_conf']['SOCmax'] = options.get('battery_maximum_state_of_charge',params['plant_conf']['SOCmax']) 
-        params['plant_conf']['SOCtarget'] = options.get('battery_target_state_of_charge',params['plant_conf']['SOCtarget'])
-
-                # Check parameter lists have the same amounts as deferrable loads
+
+        # Check parameter lists have the same amounts as deferrable loads
         # If not, set defaults it fill in gaps
         if params['optim_conf']['num_def_loads'] is not len(params['optim_conf']['def_start_timestep']):
             logger.warning("def_start_timestep / list_start_timesteps_of_each_deferrable_load does not match number in num_def_loads, adding default values to parameter")
@@ -777,7 +706,7 @@
         if params['retrieve_hass_conf']['days_to_retrieve'] < 2:
             params['retrieve_hass_conf']['days_to_retrieve'] = 2
             logger.warning("days_to_retrieve should not be lower then 2, setting days_to_retrieve to 2. Make sure your sensors also have at least 2 days of history")
->>>>>>> 468772dd
+            
     else:
         params['params_secrets'] = params_secrets
     # The params dict
