--- conflicted
+++ resolved
@@ -743,7 +743,6 @@
     :rtype: dict
     """
     if addon == 1:
-<<<<<<< HEAD
         # create associations list
         # _conf, key, options key, 'options key in list' 
         params['params_secrets'] = params_secrets
@@ -837,123 +836,6 @@
         if options.get('list_peak_hours_periods_start_hours',None) != None:
             start_hours_list = [i['peak_hours_periods_start_hours'] for i in options['list_peak_hours_periods_start_hours']]
             end_hours_list = [i['peak_hours_periods_end_hours'] for i in options['list_peak_hours_periods_end_hours']]
-=======
-        # Updating variables in retrieve_hass_conf
-        params["retrieve_hass_conf"]["freq"] = options.get(
-            "optimization_time_step", params["retrieve_hass_conf"]["freq"]
-        )
-        params["retrieve_hass_conf"]["days_to_retrieve"] = options.get(
-            "historic_days_to_retrieve",
-            params["retrieve_hass_conf"]["days_to_retrieve"],
-        )
-        params["retrieve_hass_conf"]["var_PV"] = options.get(
-            "sensor_power_photovoltaics", params["retrieve_hass_conf"]["var_PV"]
-        )
-        params["retrieve_hass_conf"]["var_load"] = options.get(
-            "sensor_power_load_no_var_loads", params["retrieve_hass_conf"]["var_load"]
-        )
-        params["retrieve_hass_conf"]["load_negative"] = options.get(
-            "load_negative", params["retrieve_hass_conf"]["load_negative"]
-        )
-        params["retrieve_hass_conf"]["set_zero_min"] = options.get(
-            "set_zero_min", params["retrieve_hass_conf"]["set_zero_min"]
-        )
-        params["retrieve_hass_conf"]["var_replace_zero"] = [
-            options.get(
-                "sensor_power_photovoltaics",
-                params["retrieve_hass_conf"]["var_replace_zero"],
-            )
-        ]
-        params["retrieve_hass_conf"]["var_interp"] = [
-            options.get(
-                "sensor_power_photovoltaics", params["retrieve_hass_conf"]["var_PV"]
-            ),
-            options.get(
-                "sensor_power_load_no_var_loads",
-                params["retrieve_hass_conf"]["var_load"],
-            ),
-        ]
-        params["retrieve_hass_conf"]["method_ts_round"] = options.get(
-            "method_ts_round", params["retrieve_hass_conf"]["method_ts_round"]
-        )
-        # Update params Secrets if specified
-        params["params_secrets"] = params_secrets
-        params["params_secrets"]["time_zone"] = options.get(
-            "time_zone", params_secrets["time_zone"]
-        )
-        params["params_secrets"]["lat"] = options.get("Latitude", params_secrets["lat"])
-        params["params_secrets"]["lon"] = options.get(
-            "Longitude", params_secrets["lon"]
-        )
-        params["params_secrets"]["alt"] = options.get("Altitude", params_secrets["alt"])
-        # Updating variables in optim_conf
-        params["optim_conf"]["set_use_battery"] = options.get(
-            "set_use_battery", params["optim_conf"]["set_use_battery"]
-        )
-        params["optim_conf"]["num_def_loads"] = options.get(
-            "number_of_deferrable_loads", params["optim_conf"]["num_def_loads"]
-        )
-        if options.get("list_nominal_power_of_deferrable_loads", None) != None:
-            params["optim_conf"]["P_deferrable_nom"] = [
-                i["nominal_power_of_deferrable_loads"]
-                for i in options.get("list_nominal_power_of_deferrable_loads")
-            ]
-        if options.get("list_operating_hours_of_each_deferrable_load", None) != None:
-            params["optim_conf"]["def_total_hours"] = [
-                i["operating_hours_of_each_deferrable_load"]
-                for i in options.get("list_operating_hours_of_each_deferrable_load")
-            ]
-        if options.get("list_treat_deferrable_load_as_semi_cont", None) != None:
-            params["optim_conf"]["treat_def_as_semi_cont"] = [
-                i["treat_deferrable_load_as_semi_cont"]
-                for i in options.get("list_treat_deferrable_load_as_semi_cont")
-            ]
-        params["optim_conf"]["weather_forecast_method"] = options.get(
-            "weather_forecast_method", params["optim_conf"]["weather_forecast_method"]
-        )
-        # Update optional param secrets
-        if params["optim_conf"]["weather_forecast_method"] == "solcast":
-            params["params_secrets"]["solcast_api_key"] = options.get(
-                "optional_solcast_api_key",
-                params_secrets.get("solcast_api_key", "123456"),
-            )
-            params["params_secrets"]["solcast_rooftop_id"] = options.get(
-                "optional_solcast_rooftop_id",
-                params_secrets.get("solcast_rooftop_id", "123456"),
-            )
-        elif params["optim_conf"]["weather_forecast_method"] == "solar.forecast":
-            params["params_secrets"]["solar_forecast_kwp"] = options.get(
-                "optional_solar_forecast_kwp",
-                params_secrets.get("solar_forecast_kwp", 5),
-            )
-        params["optim_conf"]["load_forecast_method"] = options.get(
-            "load_forecast_method", params["optim_conf"]["load_forecast_method"]
-        )
-        params["optim_conf"]["delta_forecast"] = options.get(
-            "delta_forecast_daily", params["optim_conf"]["delta_forecast"]
-        )
-        params["optim_conf"]["load_cost_forecast_method"] = options.get(
-            "load_cost_forecast_method",
-            params["optim_conf"]["load_cost_forecast_method"],
-        )
-        if options.get("list_set_deferrable_load_single_constant", None) != None:
-            params["optim_conf"]["set_def_constant"] = [
-                i["set_deferrable_load_single_constant"]
-                for i in options.get("list_set_deferrable_load_single_constant")
-            ]
-        if (
-            options.get("list_peak_hours_periods_start_hours", None) != None
-            and options.get("list_peak_hours_periods_end_hours", None) != None
-        ):
-            start_hours_list = [
-                i["peak_hours_periods_start_hours"]
-                for i in options["list_peak_hours_periods_start_hours"]
-            ]
-            end_hours_list = [
-                i["peak_hours_periods_end_hours"]
-                for i in options["list_peak_hours_periods_end_hours"]
-            ]
->>>>>>> 44127ad2
             num_peak_hours = len(start_hours_list)
             list_hp_periods_list = [{'period_hp_'+str(i+1):[{'start':start_hours_list[i]},{'end':end_hours_list[i]}]} for i in range(num_peak_hours)]
             params['optim_conf']['list_hp_periods'] = list_hp_periods_list
@@ -987,18 +869,12 @@
             for x in range(len(params['optim_conf']['P_deferrable_nom']), params['optim_conf']['num_def_loads']):
                 params['optim_conf']['P_deferrable_nom'].append(0)   
         # days_to_retrieve should be no less then 2
-<<<<<<< HEAD
-        if params['retrieve_hass_conf']['days_to_retrieve'] < 2:
-            params['retrieve_hass_conf']['days_to_retrieve'] = 2
-            logger.warning("days_to_retrieve should not be lower then 2, setting days_to_retrieve to 2. Make sure your sensors also have at least 2 days of history")
-            
-=======
         if params["retrieve_hass_conf"]["days_to_retrieve"] < 2:
             params["retrieve_hass_conf"]["days_to_retrieve"] = 2
             logger.warning(
                 "days_to_retrieve should not be lower then 2, setting days_to_retrieve to 2. Make sure your sensors also have at least 2 days of history"
             )
->>>>>>> 44127ad2
+
     else:
         params["params_secrets"] = params_secrets
     # The params dict
