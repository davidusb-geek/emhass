#!/usr/bin/env python3
# -*- coding: utf-8 -*-
import ast
import copy
import csv
import json
import logging
import os
import pathlib
from datetime import datetime, timedelta, timezone
from typing import Optional, Tuple

import numpy as np
import pandas as pd
import plotly.express as px
import pytz
import yaml
from requests import get

from emhass.machine_learning_forecaster import MLForecaster

pd.options.plotting.backend = "plotly"


def get_root(file: str, num_parent: Optional[int] = 3) -> str:
    """
    Get the root absolute path of the working directory.

    :param file: The passed file path with __file__
    :return: The root path
    :param num_parent: The number of parents levels up to desired root folder
    :type num_parent: int, optional
    :rtype: str

    """
    if num_parent == 3:
        root = pathlib.Path(file).resolve().parent.parent.parent
    elif num_parent == 2:
        root = pathlib.Path(file).resolve().parent.parent
    elif num_parent == 1:
        root = pathlib.Path(file).resolve().parent
    else:
        raise ValueError("num_parent value not valid, must be between 1 and 3")
    return root


def get_logger(
    fun_name: str,
    emhass_conf: dict,
    save_to_file: Optional[bool] = True,
    logging_level: Optional[str] = "DEBUG",
) -> Tuple[logging.Logger, logging.StreamHandler]:
    """
    Create a simple logger object.

    :param fun_name: The Python function object name where the logger will be used
    :type fun_name: str
    :param emhass_conf: Dictionary containing the needed emhass paths
    :type emhass_conf: dict
    :param save_to_file: Write log to a file, defaults to True
    :type save_to_file: bool, optional
    :return: The logger object and the handler
    :rtype: object

    """
    # create logger object
    logger = logging.getLogger(fun_name)
    logger.propagate = True
    logger.fileSetting = save_to_file
    if save_to_file:
        if os.path.isdir(emhass_conf["data_path"]):
            ch = logging.FileHandler(emhass_conf["data_path"] / "logger_emhass.log")
        else:
            raise Exception("Unable to access data_path: " + emhass_conf["data_path"])
    else:
        ch = logging.StreamHandler()
    if logging_level == "DEBUG":
        logger.setLevel(logging.DEBUG)
        ch.setLevel(logging.DEBUG)
    elif logging_level == "INFO":
        logger.setLevel(logging.INFO)
        ch.setLevel(logging.INFO)
    elif logging_level == "WARNING":
        logger.setLevel(logging.WARNING)
        ch.setLevel(logging.WARNING)
    elif logging_level == "ERROR":
        logger.setLevel(logging.ERROR)
        ch.setLevel(logging.ERROR)
    else:
        logger.setLevel(logging.DEBUG)
        ch.setLevel(logging.DEBUG)
    formatter = logging.Formatter(
        "%(asctime)s - %(name)s - %(levelname)s - %(message)s"
    )
    ch.setFormatter(formatter)
    logger.addHandler(ch)

    return logger, ch


def get_forecast_dates(
    freq: int,
    delta_forecast: int,
    time_zone: datetime.tzinfo,
    timedelta_days: Optional[int] = 0,
) -> pd.core.indexes.datetimes.DatetimeIndex:
    """
    Get the date_range list of the needed future dates using the delta_forecast parameter.

    :param freq: Optimization time step.
    :type freq: int
    :param delta_forecast: Number of days to forecast in the future to be used for the optimization.
    :type delta_forecast: int
    :param timedelta_days: Number of truncated days needed for each optimization iteration, defaults to 0
    :type timedelta_days: Optional[int], optional
    :return: A list of future forecast dates.
    :rtype: pd.core.indexes.datetimes.DatetimeIndex

    """
    freq = pd.to_timedelta(freq, "minutes")
    start_forecast = pd.Timestamp(datetime.now()).replace(
        hour=0, minute=0, second=0, microsecond=0
    )
    end_forecast = (start_forecast + pd.Timedelta(days=delta_forecast)).replace(
        microsecond=0
    )
    forecast_dates = (
        pd.date_range(
            start=start_forecast,
            end=end_forecast + timedelta(days=timedelta_days) - freq,
            freq=freq,
            tz=time_zone,
        )
        .tz_convert("utc")
        .round(freq, ambiguous="infer", nonexistent="shift_forward")
        .tz_convert(time_zone)
    )
    return forecast_dates


def update_params_with_ha_config(
    params: str,
    ha_config: dict,
) -> dict:
    """
    Update the params with the Home Assistant configuration.

    Parameters
    ----------
    params : str
        The serialized params.
    ha_config : dict
        The Home Assistant configuration.

    Returns
    -------
    dict
        The updated params.
    """
    # Load serialized params
    params = json.loads(params)
    # Update params
    currency_to_symbol = {
<<<<<<< HEAD
        "EUR": "€",
        "USD": "$",
        "GBP": "£",
        "YEN": "¥",
        "JPY": "¥",
        "AUD": "A$",
        "CAD": "C$",
        "CHF": "CHF",  # Swiss Franc has no special symbol
        "CNY": "¥",
        "INR": "₹",
        "CZK": "Kč",
=======
        'EUR': '€',
        'USD': '$',
        'GBP': '£',
        'YEN': '¥',
        'JPY': '¥',
        'AUD': 'A$',
        'CAD': 'C$',
        'CHF': 'CHF',  # Swiss Franc has no special symbol
        'CNY': '¥',
        'INR': '₹',
        'CZK': 'Kč',
        'BGN': 'лв',
        'DKK': 'kr',
        'HUF': 'Ft',
        'PLN': 'zł',
        'RON': 'Leu',
        'SEK': 'kr',
        'TRY': 'Lira',
        'VEF': 'Bolivar',
        'VND': 'Dong',
        'THB': 'Baht',
        'SGD': 'S$',
        'IDR': 'Roepia',
        'ZAR': 'Rand',
>>>>>>> 11e80c36
        # Add more as needed
    }
    if "currency" in ha_config.keys():
        ha_config["currency"] = currency_to_symbol.get(ha_config["currency"], "Unknown")
    else:
<<<<<<< HEAD
        ha_config["currency"] = "€"
    if "unit_system" not in ha_config.keys():
        ha_config["unit_system"] = {"temperature": "°C"}

    for k in range(params["optim_conf"]["number_of_deferrable_loads"]):
        params["passed_data"]["custom_predicted_temperature_id"][k].update(
            {"unit_of_measurement": ha_config["unit_system"]["temperature"]}
=======
        ha_config['currency'] = '€'
    if 'unit_system' not in ha_config.keys():
        ha_config['unit_system'] = {'temperature': '°C'}
    
    number_of_deferrable_loads = params["optim_conf"]["number_of_deferrable_loads"]
    if 'num_def_loads' in params['passed_data'].keys():
        number_of_deferrable_loads = params['passed_data']['num_def_loads']
    if 'number_of_deferrable_loads' in params['passed_data'].keys():
        number_of_deferrable_loads = params['passed_data']['number_of_deferrable_loads']
    
    for k in range(number_of_deferrable_loads):
        params['passed_data']['custom_predicted_temperature_id'][k].update(
            {"unit_of_measurement": ha_config['unit_system']['temperature']}
>>>>>>> 11e80c36
        )
    updated_passed_dict = {
        "custom_cost_fun_id": {
            "unit_of_measurement": ha_config["currency"],
        },
        "custom_unit_load_cost_id": {
            "unit_of_measurement": f"{ha_config['currency']}/kWh",
        },
        "custom_unit_prod_price_id": {
            "unit_of_measurement": f"{ha_config['currency']}/kWh",
        },
    }
    for key, value in updated_passed_dict.items():
        params["passed_data"][key]["unit_of_measurement"] = value["unit_of_measurement"]
    # Serialize the final params
    params = json.dumps(params, default=str)
    return params


def treat_runtimeparams(
    runtimeparams: str,
    params: str,
    retrieve_hass_conf: dict,
    optim_conf: dict,
    plant_conf: dict,
    set_type: str,
    logger: logging.Logger,
    emhass_conf: dict,
) -> Tuple[str, dict]:
    """
    Treat the passed optimization runtime parameters.

    :param runtimeparams: Json string containing the runtime parameters dict.
    :type runtimeparams: str
    :param params: Built configuration parameters
    :type params: str
    :param retrieve_hass_conf: Config dictionary for data retrieving parameters.
    :type retrieve_hass_conf: dict
    :param optim_conf: Config dictionary for optimization parameters.
    :type optim_conf: dict
    :param plant_conf: Config dictionary for technical plant parameters.
    :type plant_conf: dict
    :param set_type: The type of action to be performed.
    :type set_type: str
    :param logger: The logger object.
    :type logger: logging.Logger
    :param emhass_conf: Dictionary containing the needed emhass paths
    :type emhass_conf: dict
    :return: Returning the params and optimization parameter container.
    :rtype: Tuple[str, dict]

    """
    # Check if passed params is a dict
    if (params != None) and (params != "null"):
        if type(params) is str:
            params = json.loads(params)
    else:
        params = {}

    # Merge current config categories to params
    params["retrieve_hass_conf"].update(retrieve_hass_conf)
    params["optim_conf"].update(optim_conf)
    params["plant_conf"].update(plant_conf)

    # Check defaults on HA retrieved config
    default_currency_unit = "€"
    default_temperature_unit = "°C"

    # Some default data needed
    custom_deferrable_forecast_id = []
    custom_predicted_temperature_id = []
    for k in range(params["optim_conf"]["number_of_deferrable_loads"]):
        custom_deferrable_forecast_id.append(
            {
                "entity_id": "sensor.p_deferrable{}".format(k),
                "unit_of_measurement": "W",
                "friendly_name": "Deferrable Load {}".format(k),
            }
        )
        custom_predicted_temperature_id.append(
            {
                "entity_id": "sensor.temp_predicted{}".format(k),
                "unit_of_measurement": default_temperature_unit,
                "friendly_name": "Predicted temperature {}".format(k),
            }
        )
    default_passed_dict = {
        "custom_pv_forecast_id": {
            "entity_id": "sensor.p_pv_forecast",
            "unit_of_measurement": "W",
            "friendly_name": "PV Power Forecast",
        },
        "custom_load_forecast_id": {
            "entity_id": "sensor.p_load_forecast",
            "unit_of_measurement": "W",
            "friendly_name": "Load Power Forecast",
        },
        "custom_pv_curtailment_id": {
            "entity_id": "sensor.p_pv_curtailment",
            "unit_of_measurement": "W",
            "friendly_name": "PV Power Curtailment",
        },
        "custom_hybrid_inverter_id": {
            "entity_id": "sensor.p_hybrid_inverter",
            "unit_of_measurement": "W",
            "friendly_name": "PV Hybrid Inverter",
        },
        "custom_batt_forecast_id": {
            "entity_id": "sensor.p_batt_forecast",
            "unit_of_measurement": "W",
            "friendly_name": "Battery Power Forecast",
        },
        "custom_batt_soc_forecast_id": {
            "entity_id": "sensor.soc_batt_forecast",
            "unit_of_measurement": "%",
            "friendly_name": "Battery SOC Forecast",
        },
        "custom_grid_forecast_id": {
            "entity_id": "sensor.p_grid_forecast",
            "unit_of_measurement": "W",
            "friendly_name": "Grid Power Forecast",
        },
        "custom_cost_fun_id": {
            "entity_id": "sensor.total_cost_fun_value",
            "unit_of_measurement": default_currency_unit,
            "friendly_name": "Total cost function value",
        },
        "custom_optim_status_id": {
            "entity_id": "sensor.optim_status",
            "unit_of_measurement": "",
            "friendly_name": "EMHASS optimization status",
        },
        "custom_unit_load_cost_id": {
            "entity_id": "sensor.unit_load_cost",
            "unit_of_measurement": f"{default_currency_unit}/kWh",
            "friendly_name": "Unit Load Cost",
        },
        "custom_unit_prod_price_id": {
            "entity_id": "sensor.unit_prod_price",
            "unit_of_measurement": f"{default_currency_unit}/kWh",
            "friendly_name": "Unit Prod Price",
        },
        "custom_deferrable_forecast_id": custom_deferrable_forecast_id,
        "custom_predicted_temperature_id": custom_predicted_temperature_id,
        "publish_prefix": "",
    }
    if "passed_data" in params.keys():
        for key, value in default_passed_dict.items():
            params["passed_data"][key] = value
    else:
        params["passed_data"] = default_passed_dict

    # If any runtime parameters where passed in action call
    if runtimeparams is not None:
        if type(runtimeparams) is str:
            runtimeparams = json.loads(runtimeparams)

        # Loop though parameters stored in association file, Check to see if any stored in runtime
        # If true, set runtime parameter to params
        if emhass_conf["associations_path"].exists():
            with emhass_conf["associations_path"].open("r") as data:
                associations = list(csv.reader(data, delimiter=","))
                # Association file key reference
                # association[0] = config categories
                # association[1] = legacy parameter name
                # association[2] = parameter (config.json/config_defaults.json)
                # association[3] = parameter list name if exists (not used, from legacy options.json)
                for association in associations:
                    # Check parameter name exists in runtime
                    if runtimeparams.get(association[2], None) is not None:
                        params[association[0]][association[2]] = runtimeparams[
                            association[2]
                        ]
                    # Check Legacy parameter name runtime
                    elif runtimeparams.get(association[1], None) is not None:
                        params[association[0]][association[2]] = runtimeparams[
                            association[1]
                        ]
        else:
            logger.warning(
                "Cant find associations file (associations.csv) in: "
                + str(emhass_conf["associations_path"])
            )

        # Generate forecast_dates
        if (
            "optimization_time_step" in runtimeparams.keys()
            or "freq" in runtimeparams.keys()
        ):
            optimization_time_step = int(
                runtimeparams.get("optimization_time_step", runtimeparams.get("freq"))
            )
            params["retrieve_hass_conf"]["optimization_time_step"] = pd.to_timedelta(
                optimization_time_step, "minutes"
            )
        else:
            optimization_time_step = int(
                params["retrieve_hass_conf"]["optimization_time_step"].seconds / 60.0
            )
        if (
            runtimeparams.get("delta_forecast_daily", None) is not None
            or runtimeparams.get("delta_forecast", None) is not None
        ):
            delta_forecast = int(
                runtimeparams.get(
                    "delta_forecast_daily", runtimeparams["delta_forecast"]
                )
            )
            params["optim_conf"]["delta_forecast_daily"] = pd.Timedelta(
                days=optim_conf["delta_forecast_daily"]
            )
        else:
            delta_forecast = int(params["optim_conf"]["delta_forecast_daily"].days)
        if runtimeparams.get("time_zone", None) is not None:
            time_zone = pytz.timezone(params["retrieve_hass_conf"]["time_zone"])
            params["retrieve_hass_conf"]["time_zone"] = time_zone
        else:
            time_zone = params["retrieve_hass_conf"]["time_zone"]

        forecast_dates = get_forecast_dates(
            optimization_time_step, delta_forecast, time_zone
        )

        # Add runtime exclusive (not in config) parameters to params
        # regressor-model-fit
        if set_type == "regressor-model-fit":
            if "csv_file" in runtimeparams:
                csv_file = runtimeparams["csv_file"]
                params["passed_data"]["csv_file"] = csv_file
            if "features" in runtimeparams:
                features = runtimeparams["features"]
                params["passed_data"]["features"] = features
            if "target" in runtimeparams:
                target = runtimeparams["target"]
                params["passed_data"]["target"] = target
            if "timestamp" not in runtimeparams:
                params["passed_data"]["timestamp"] = None
            else:
                timestamp = runtimeparams["timestamp"]
                params["passed_data"]["timestamp"] = timestamp
            if "date_features" not in runtimeparams:
                params["passed_data"]["date_features"] = []
            else:
                date_features = runtimeparams["date_features"]
                params["passed_data"]["date_features"] = date_features

        # regressor-model-predict
        if set_type == "regressor-model-predict":
            if "new_values" in runtimeparams:
                new_values = runtimeparams["new_values"]
                params["passed_data"]["new_values"] = new_values
            if "csv_file" in runtimeparams:
                csv_file = runtimeparams["csv_file"]
                params["passed_data"]["csv_file"] = csv_file
            if "features" in runtimeparams:
                features = runtimeparams["features"]
                params["passed_data"]["features"] = features
            if "target" in runtimeparams:
                target = runtimeparams["target"]
                params["passed_data"]["target"] = target

        # MPC control case
        if set_type == "naive-mpc-optim":
            if "prediction_horizon" not in runtimeparams.keys():
                prediction_horizon = 10  # 10 time steps by default
            else:
                prediction_horizon = runtimeparams["prediction_horizon"]
            params["passed_data"]["prediction_horizon"] = prediction_horizon
            if "soc_init" not in runtimeparams.keys():
                soc_init = params["plant_conf"]["battery_target_state_of_charge"]
            else:
                soc_init = runtimeparams["soc_init"]
            params["passed_data"]["soc_init"] = soc_init
            if "soc_final" not in runtimeparams.keys():
                soc_final = params["plant_conf"]["battery_target_state_of_charge"]
            else:
                soc_final = runtimeparams["soc_final"]
            params["passed_data"]["soc_final"] = soc_final
            if "operating_timesteps_of_each_deferrable_load" in runtimeparams.keys():
                params["passed_data"]["operating_timesteps_of_each_deferrable_load"] = (
                    runtimeparams["operating_timesteps_of_each_deferrable_load"]
                )
                params["optim_conf"]["operating_timesteps_of_each_deferrable_load"] = (
                    runtimeparams["operating_timesteps_of_each_deferrable_load"]
                )
            else:
                params["passed_data"]["operating_hours_of_each_deferrable_load"] = (
                    params["optim_conf"].get(
                        "operating_hours_of_each_deferrable_load", None
                    )
                )
                params["optim_conf"][
                    "operating_timesteps_of_each_deferrable_load"
                ] = runtimeparams["operating_timesteps_of_each_deferrable_load"] = None
            params["passed_data"]["start_timesteps_of_each_deferrable_load"] = params[
                "optim_conf"
            ].get("start_timesteps_of_each_deferrable_load", None)
            params["passed_data"]["end_timesteps_of_each_deferrable_load"] = params[
                "optim_conf"
            ].get("end_timesteps_of_each_deferrable_load", None)

            forecast_dates = copy.deepcopy(forecast_dates)[0:prediction_horizon]

            # Load the default config
            if "def_load_config" in runtimeparams:
                params["optim_conf"]["def_load_config"] = runtimeparams[
                    "def_load_config"
                ]
            if "def_load_config" in params["optim_conf"]:
                for k in range(len(params["optim_conf"]["def_load_config"])):
                    if "thermal_config" in params["optim_conf"]["def_load_config"][k]:
                        if (
                            "heater_desired_temperatures" in runtimeparams
                            and len(runtimeparams["heater_desired_temperatures"]) > k
                        ):
                            params["optim_conf"]["def_load_config"][k][
                                "thermal_config"
                            ]["desired_temperatures"] = runtimeparams[
                                "heater_desired_temperatures"
                            ][k]
                        if (
                            "heater_start_temperatures" in runtimeparams
                            and len(runtimeparams["heater_start_temperatures"]) > k
                        ):
                            params["optim_conf"]["def_load_config"][k][
                                "thermal_config"
                            ]["start_temperature"] = runtimeparams[
                                "heater_start_temperatures"
                            ][k]
        else:
            params["passed_data"]["prediction_horizon"] = None
            params["passed_data"]["soc_init"] = None
            params["passed_data"]["soc_final"] = None

        # Treat passed forecast data lists
        list_forecast_key = [
            "pv_power_forecast",
            "load_power_forecast",
            "load_cost_forecast",
            "prod_price_forecast",
            "outdoor_temperature_forecast",
        ]
        forecast_methods = [
            "weather_forecast_method",
            "load_forecast_method",
            "load_cost_forecast_method",
            "production_price_forecast_method",
            "outdoor_temperature_forecast_method",
        ]

        # Loop forecasts, check if value is a list and greater than or equal to forecast_dates
        for method, forecast_key in enumerate(list_forecast_key):
            if forecast_key in runtimeparams.keys():
                if isinstance(runtimeparams[forecast_key], list) and len(
                    runtimeparams[forecast_key]
                ) >= len(forecast_dates):
                    params["passed_data"][forecast_key] = runtimeparams[forecast_key]
                    params["optim_conf"][forecast_methods[method]] = "list"
                else:
                    logger.error(
                        f"ERROR: The passed data is either not a list or the length is not correct, length should be {str(len(forecast_dates))}"
                    )
                    logger.error(
                        f"Passed type is {str(type(runtimeparams[forecast_key]))} and length is {str(len(runtimeparams[forecast_key]))}"
                    )
                # Check if string contains list, if so extract
                if isinstance(runtimeparams[forecast_key], str):
                    if isinstance(ast.literal_eval(runtimeparams[forecast_key]), list):
                        runtimeparams[forecast_key] = ast.literal_eval(
                            runtimeparams[forecast_key]
                        )
                list_non_digits = [
                    x
                    for x in runtimeparams[forecast_key]
                    if not (isinstance(x, int) or isinstance(x, float))
                ]
                if len(list_non_digits) > 0:
                    logger.warning(
                        f"There are non numeric values on the passed data for {forecast_key}, check for missing values (nans, null, etc)"
                    )
                    for x in list_non_digits:
                        logger.warning(
                            f"This value in {forecast_key} was detected as non digits: {str(x)}"
                        )
            else:
                params["passed_data"][forecast_key] = None

        # Treat passed data for forecast model fit/predict/tune at runtime
        if (
            params["passed_data"].get("historic_days_to_retrieve", None) is not None
            and params["passed_data"]["historic_days_to_retrieve"] < 9
        ):
            logger.warning(
                "warning `days_to_retrieve` is set to a value less than 9, this could cause an error with the fit"
            )
            logger.warning(
                "setting`passed_data:days_to_retrieve` to 9 for fit/predict/tune"
            )
            params["passed_data"]["historic_days_to_retrieve"] = 9
        else:
            if params["retrieve_hass_conf"].get("historic_days_to_retrieve", 0) < 9:
                logger.debug(
                    "setting`passed_data:days_to_retrieve` to 9 for fit/predict/tune"
                )
                params["passed_data"]["historic_days_to_retrieve"] = 9
            else:
                params["passed_data"]["historic_days_to_retrieve"] = params[
                    "retrieve_hass_conf"
                ]["historic_days_to_retrieve"]
        if "model_type" not in runtimeparams.keys():
            model_type = "load_forecast"
        else:
            model_type = runtimeparams["model_type"]
        params["passed_data"]["model_type"] = model_type
        if "var_model" not in runtimeparams.keys():
            var_model = "sensor.power_load_no_var_loads"
        else:
            var_model = runtimeparams["var_model"]
        params["passed_data"]["var_model"] = var_model
        if "sklearn_model" not in runtimeparams.keys():
            sklearn_model = "KNeighborsRegressor"
        else:
            sklearn_model = runtimeparams["sklearn_model"]
        params["passed_data"]["sklearn_model"] = sklearn_model
        if "regression_model" not in runtimeparams.keys():
            regression_model = "AdaBoostRegression"
        else:
            regression_model = runtimeparams["regression_model"]
        params["passed_data"]["regression_model"] = regression_model
        if "num_lags" not in runtimeparams.keys():
            num_lags = 48
        else:
            num_lags = runtimeparams["num_lags"]
        params["passed_data"]["num_lags"] = num_lags
        if "split_date_delta" not in runtimeparams.keys():
            split_date_delta = "48h"
        else:
            split_date_delta = runtimeparams["split_date_delta"]
        params["passed_data"]["split_date_delta"] = split_date_delta
        if "perform_backtest" not in runtimeparams.keys():
            perform_backtest = False
        else:
            perform_backtest = ast.literal_eval(
                str(runtimeparams["perform_backtest"]).capitalize()
            )
        params["passed_data"]["perform_backtest"] = perform_backtest
        if "model_predict_publish" not in runtimeparams.keys():
            model_predict_publish = False
        else:
            model_predict_publish = ast.literal_eval(
                str(runtimeparams["model_predict_publish"]).capitalize()
            )
        params["passed_data"]["model_predict_publish"] = model_predict_publish
        if "model_predict_entity_id" not in runtimeparams.keys():
            model_predict_entity_id = "sensor.p_load_forecast_custom_model"
        else:
            model_predict_entity_id = runtimeparams["model_predict_entity_id"]
        params["passed_data"]["model_predict_entity_id"] = model_predict_entity_id
        if "model_predict_unit_of_measurement" not in runtimeparams.keys():
            model_predict_unit_of_measurement = "W"
        else:
            model_predict_unit_of_measurement = runtimeparams[
                "model_predict_unit_of_measurement"
            ]
        params["passed_data"]["model_predict_unit_of_measurement"] = (
            model_predict_unit_of_measurement
        )
        if "model_predict_friendly_name" not in runtimeparams.keys():
            model_predict_friendly_name = "Load Power Forecast custom ML model"
        else:
            model_predict_friendly_name = runtimeparams["model_predict_friendly_name"]
        params["passed_data"]["model_predict_friendly_name"] = (
            model_predict_friendly_name
        )
        if "mlr_predict_entity_id" not in runtimeparams.keys():
            mlr_predict_entity_id = "sensor.mlr_predict"
        else:
            mlr_predict_entity_id = runtimeparams["mlr_predict_entity_id"]
        params["passed_data"]["mlr_predict_entity_id"] = mlr_predict_entity_id
        if "mlr_predict_unit_of_measurement" not in runtimeparams.keys():
            mlr_predict_unit_of_measurement = None
        else:
            mlr_predict_unit_of_measurement = runtimeparams[
                "mlr_predict_unit_of_measurement"
            ]
        params["passed_data"]["mlr_predict_unit_of_measurement"] = (
            mlr_predict_unit_of_measurement
        )
        if "mlr_predict_friendly_name" not in runtimeparams.keys():
            mlr_predict_friendly_name = "mlr predictor"
        else:
            mlr_predict_friendly_name = runtimeparams["mlr_predict_friendly_name"]
        params["passed_data"]["mlr_predict_friendly_name"] = mlr_predict_friendly_name

        # Treat passed data for other parameters
        if "alpha" not in runtimeparams.keys():
            alpha = 0.5
        else:
            alpha = runtimeparams["alpha"]
        params["passed_data"]["alpha"] = alpha
        if "beta" not in runtimeparams.keys():
            beta = 0.5
        else:
            beta = runtimeparams["beta"]
        params["passed_data"]["beta"] = beta

        # Param to save forecast cache (i.e. Solcast)
        if "weather_forecast_cache" not in runtimeparams.keys():
            weather_forecast_cache = False
        else:
            weather_forecast_cache = runtimeparams["weather_forecast_cache"]
        params["passed_data"]["weather_forecast_cache"] = weather_forecast_cache

        # Param to make sure optimization only uses cached data. (else produce error)
        if "weather_forecast_cache_only" not in runtimeparams.keys():
            weather_forecast_cache_only = False
        else:
            weather_forecast_cache_only = runtimeparams["weather_forecast_cache_only"]
        params["passed_data"]["weather_forecast_cache_only"] = (
            weather_forecast_cache_only
        )

        # A condition to manually save entity data under data_path/entities after optimization
        if "entity_save" not in runtimeparams.keys():
            entity_save = ""
        else:
            entity_save = runtimeparams["entity_save"]
        params["passed_data"]["entity_save"] = entity_save

        # A condition to put a prefix on all published data, or check for saved data under prefix name
        if "publish_prefix" not in runtimeparams.keys():
            publish_prefix = ""
        else:
            publish_prefix = runtimeparams["publish_prefix"]
        params["passed_data"]["publish_prefix"] = publish_prefix

        # Treat optimization (optim_conf) configuration parameters passed at runtime
        if "def_current_state" in runtimeparams.keys():
            params["optim_conf"]["def_current_state"] = [
                bool(s) for s in runtimeparams["def_current_state"]
            ]

        # Treat retrieve data from Home Assistant (retrieve_hass_conf) configuration parameters passed at runtime
        # Secrets passed at runtime
        if "solcast_api_key" in runtimeparams.keys():
            params["retrieve_hass_conf"]["solcast_api_key"] = runtimeparams[
                "solcast_api_key"
            ]
        if "solcast_rooftop_id" in runtimeparams.keys():
            params["retrieve_hass_conf"]["solcast_rooftop_id"] = runtimeparams[
                "solcast_rooftop_id"
            ]
        if "solar_forecast_kwp" in runtimeparams.keys():
            params["retrieve_hass_conf"]["solar_forecast_kwp"] = runtimeparams[
                "solar_forecast_kwp"
            ]
        # Treat custom entities id's and friendly names for variables
        if "custom_pv_forecast_id" in runtimeparams.keys():
            params["passed_data"]["custom_pv_forecast_id"] = runtimeparams[
                "custom_pv_forecast_id"
            ]
        if "custom_load_forecast_id" in runtimeparams.keys():
            params["passed_data"]["custom_load_forecast_id"] = runtimeparams[
                "custom_load_forecast_id"
            ]
        if "custom_pv_curtailment_id" in runtimeparams.keys():
            params["passed_data"]["custom_pv_curtailment_id"] = runtimeparams[
                "custom_pv_curtailment_id"
            ]
        if "custom_hybrid_inverter_id" in runtimeparams.keys():
            params["passed_data"]["custom_hybrid_inverter_id"] = runtimeparams[
                "custom_hybrid_inverter_id"
            ]
        if "custom_batt_forecast_id" in runtimeparams.keys():
            params["passed_data"]["custom_batt_forecast_id"] = runtimeparams[
                "custom_batt_forecast_id"
            ]
        if "custom_batt_soc_forecast_id" in runtimeparams.keys():
            params["passed_data"]["custom_batt_soc_forecast_id"] = runtimeparams[
                "custom_batt_soc_forecast_id"
            ]
        if "custom_grid_forecast_id" in runtimeparams.keys():
            params["passed_data"]["custom_grid_forecast_id"] = runtimeparams[
                "custom_grid_forecast_id"
            ]
        if "custom_cost_fun_id" in runtimeparams.keys():
            params["passed_data"]["custom_cost_fun_id"] = runtimeparams[
                "custom_cost_fun_id"
            ]
        if "custom_optim_status_id" in runtimeparams.keys():
            params["passed_data"]["custom_optim_status_id"] = runtimeparams[
                "custom_optim_status_id"
            ]
        if "custom_unit_load_cost_id" in runtimeparams.keys():
            params["passed_data"]["custom_unit_load_cost_id"] = runtimeparams[
                "custom_unit_load_cost_id"
            ]
        if "custom_unit_prod_price_id" in runtimeparams.keys():
            params["passed_data"]["custom_unit_prod_price_id"] = runtimeparams[
                "custom_unit_prod_price_id"
            ]
        if "custom_deferrable_forecast_id" in runtimeparams.keys():
            params["passed_data"]["custom_deferrable_forecast_id"] = runtimeparams[
                "custom_deferrable_forecast_id"
            ]
        if "custom_predicted_temperature_id" in runtimeparams.keys():
            params["passed_data"]["custom_predicted_temperature_id"] = runtimeparams[
                "custom_predicted_temperature_id"
            ]

    # split config categories from params
    retrieve_hass_conf = params["retrieve_hass_conf"]
    optim_conf = params["optim_conf"]
    plant_conf = params["plant_conf"]

    # Serialize the final params
    params = json.dumps(params, default=str)
    return params, retrieve_hass_conf, optim_conf, plant_conf


def get_yaml_parse(params: str, logger: logging.Logger) -> Tuple[dict, dict, dict]:
    """
    Perform parsing of the params into the configuration catagories

    :param params: Built configuration parameters
    :type params: str
    :param logger: The logger object
    :type logger: logging.Logger
    :return: A tuple with the dictionaries containing the parsed data
    :rtype: tuple(dict)

    """
    if params:
        if type(params) is str:
            input_conf = json.loads(params)
        else:
            input_conf = params
    else:
        input_conf = {}
        logger.error("No params have been detected for get_yaml_parse")
        return False, False, False

    optim_conf = input_conf.get("optim_conf", {})
    retrieve_hass_conf = input_conf.get("retrieve_hass_conf", {})
    plant_conf = input_conf.get("plant_conf", {})

    # Format time parameters
    if optim_conf.get("delta_forecast_daily", None) is not None:
        optim_conf["delta_forecast_daily"] = pd.Timedelta(
            days=optim_conf["delta_forecast_daily"]
        )
    if retrieve_hass_conf.get("optimization_time_step", None) is not None:
        retrieve_hass_conf["optimization_time_step"] = pd.to_timedelta(
            retrieve_hass_conf["optimization_time_step"], "minutes"
        )
    if retrieve_hass_conf.get("time_zone", None) is not None:
        retrieve_hass_conf["time_zone"] = pytz.timezone(retrieve_hass_conf["time_zone"])

    return retrieve_hass_conf, optim_conf, plant_conf


def get_injection_dict(df: pd.DataFrame, plot_size: Optional[int] = 1366) -> dict:
    """
    Build a dictionary with graphs and tables for the webui.

    :param df: The optimization result DataFrame
    :type df: pd.DataFrame
    :param plot_size: Size of the plot figure in pixels, defaults to 1366
    :type plot_size: Optional[int], optional
    :return: A dictionary containing the graphs and tables in html format
    :rtype: dict

    """
    cols_p = [i for i in df.columns.to_list() if "P_" in i]
    # Let's round the data in the DF
    optim_status = df["optim_status"].unique().item()
    df.drop("optim_status", axis=1, inplace=True)
    cols_else = [i for i in df.columns.to_list() if "P_" not in i]
    df = df.apply(pd.to_numeric)
    df[cols_p] = df[cols_p].astype(int)
    df[cols_else] = df[cols_else].round(3)
    # Create plots
    n_colors = len(cols_p)
    colors = px.colors.sample_colorscale(
        "jet", [n / (n_colors - 1) for n in range(n_colors)]
    )
    fig_0 = px.line(
        df[cols_p],
        title="Systems powers schedule after optimization results",
        template="presentation",
        line_shape="hv",
        color_discrete_sequence=colors,
    )
    fig_0.update_layout(xaxis_title="Timestamp", yaxis_title="System powers (W)")
    if "SOC_opt" in df.columns.to_list():
        fig_1 = px.line(
            df["SOC_opt"],
            title="Battery state of charge schedule after optimization results",
            template="presentation",
            line_shape="hv",
            color_discrete_sequence=colors,
        )
        fig_1.update_layout(xaxis_title="Timestamp", yaxis_title="Battery SOC (%)")
    cols_cost = [i for i in df.columns.to_list() if "cost_" in i or "unit_" in i]
    n_colors = len(cols_cost)
    colors = px.colors.sample_colorscale(
        "jet", [n / (n_colors - 1) for n in range(n_colors)]
    )
    fig_2 = px.line(
        df[cols_cost],
        title="Systems costs obtained from optimization results",
        template="presentation",
        line_shape="hv",
        color_discrete_sequence=colors,
    )
    fig_2.update_layout(xaxis_title="Timestamp", yaxis_title="System costs (currency)")
    # Get full path to image
    image_path_0 = fig_0.to_html(full_html=False, default_width="75%")
    if "SOC_opt" in df.columns.to_list():
        image_path_1 = fig_1.to_html(full_html=False, default_width="75%")
    image_path_2 = fig_2.to_html(full_html=False, default_width="75%")
    # The tables
    table1 = df.reset_index().to_html(classes="mystyle", index=False)
    cost_cols = [i for i in df.columns if "cost_" in i]
    table2 = df[cost_cols].reset_index().sum(numeric_only=True)
    table2["optim_status"] = optim_status
    table2 = (
        table2.to_frame(name="Value")
        .reset_index(names="Variable")
        .to_html(classes="mystyle", index=False)
    )
    # The dict of plots
    injection_dict = {}
    injection_dict["title"] = "<h2>EMHASS optimization results</h2>"
    injection_dict["subsubtitle0"] = "<h4>Plotting latest optimization results</h4>"
    injection_dict["figure_0"] = image_path_0
    if "SOC_opt" in df.columns.to_list():
        injection_dict["figure_1"] = image_path_1
    injection_dict["figure_2"] = image_path_2
    injection_dict["subsubtitle1"] = "<h4>Last run optimization results table</h4>"
    injection_dict["table1"] = table1
    injection_dict["subsubtitle2"] = (
        "<h4>Summary table for latest optimization results</h4>"
    )
    injection_dict["table2"] = table2
    return injection_dict


def get_injection_dict_forecast_model_fit(
    df_fit_pred: pd.DataFrame, mlf: MLForecaster
) -> dict:
    """
    Build a dictionary with graphs and tables for the webui for special MLF fit case.

    :param df_fit_pred: The fit result DataFrame
    :type df_fit_pred: pd.DataFrame
    :param mlf: The MLForecaster object
    :type mlf: MLForecaster
    :return: A dictionary containing the graphs and tables in html format
    :rtype: dict
    """
    fig = df_fit_pred.plot()
    fig.layout.template = "presentation"
    fig.update_yaxes(title_text=mlf.model_type)
    fig.update_xaxes(title_text="Time")
    image_path_0 = fig.to_html(full_html=False, default_width="75%")
    # The dict of plots
    injection_dict = {}
    injection_dict["title"] = "<h2>Custom machine learning forecast model fit</h2>"
    injection_dict["subsubtitle0"] = (
        "<h4>Plotting train/test forecast model results for " + mlf.model_type + "</h4>"
    )
    injection_dict["subsubtitle0"] = (
        "<h4>Forecasting variable " + mlf.var_model + "</h4>"
    )
    injection_dict["figure_0"] = image_path_0
    return injection_dict


def get_injection_dict_forecast_model_tune(
    df_pred_optim: pd.DataFrame, mlf: MLForecaster
) -> dict:
    """
    Build a dictionary with graphs and tables for the webui for special MLF tune case.

    :param df_pred_optim: The tune result DataFrame
    :type df_pred_optim: pd.DataFrame
    :param mlf: The MLForecaster object
    :type mlf: MLForecaster
    :return: A dictionary containing the graphs and tables in html format
    :rtype: dict
    """
    fig = df_pred_optim.plot()
    fig.layout.template = "presentation"
    fig.update_yaxes(title_text=mlf.model_type)
    fig.update_xaxes(title_text="Time")
    image_path_0 = fig.to_html(full_html=False, default_width="75%")
    # The dict of plots
    injection_dict = {}
    injection_dict["title"] = "<h2>Custom machine learning forecast model tune</h2>"
    injection_dict["subsubtitle0"] = (
        "<h4>Performed a tuning routine using bayesian optimization for "
        + mlf.model_type
        + "</h4>"
    )
    injection_dict["subsubtitle0"] = (
        "<h4>Forecasting variable " + mlf.var_model + "</h4>"
    )
    injection_dict["figure_0"] = image_path_0
    return injection_dict


def build_config(
    emhass_conf: dict,
    logger: logging.Logger,
    defaults_path: str,
    config_path: Optional[str] = None,
    legacy_config_path: Optional[str] = None,
) -> dict:
    """
    Retrieve parameters from configuration files.
    priority order (low - high) = defaults_path, config_path legacy_config_path

    :param emhass_conf: Dictionary containing the needed emhass paths
    :type emhass_conf: dict
    :param logger: The logger object
    :type logger: logging.Logger
    :param defaults_path: path to config file for parameter defaults (config_defaults.json)
    :type defaults_path: str
    :param config_path: path to the main configuration file (config.json)
    :type config_path: str
    :param legacy_config_path: path to legacy config file (config_emhass.yaml)
    :type legacy_config_path: str
    :return: The built config dictionary
    :rtype: dict
    """

    # Read default parameters (default root_path/data/config_defaults.json)
    if defaults_path and pathlib.Path(defaults_path).is_file():
        with defaults_path.open("r") as data:
            config = json.load(data)
    else:
        logger.error("config_defaults.json. does not exist ")
        return False

    # Read user config parameters if provided (default /share/config.json)
    if config_path and pathlib.Path(config_path).is_file():
        with config_path.open("r") as data:
            # Set override default parameters (config_defaults) with user given parameters (config.json)
            logger.info("Obtaining parameters from config.json:")
            config.update(json.load(data))
    else:
        logger.info(
            "config.json does not exist, or has not been passed. config parameters may default to config_defaults.json"
        )
        logger.info(
            "you may like to generate the config.json file on the configuration page"
        )

    # Check to see if legacy config_emhass.yaml was provided (default /app/config_emhass.yaml)
    # Convert legacy parameter definitions/format to match config.json
    if legacy_config_path and pathlib.Path(legacy_config_path).is_file():
        with open(legacy_config_path, "r") as data:
            legacy_config = yaml.load(data, Loader=yaml.FullLoader)
            legacy_config_parameters = build_legacy_config_params(
                emhass_conf, legacy_config, logger
            )
            if type(legacy_config_parameters) is not bool:
                logger.info(
                    "Obtaining parameters from config_emhass.yaml: (will overwrite config parameters)"
                )
                config.update(legacy_config_parameters)

    return config


def build_legacy_config_params(
    emhass_conf: dict, legacy_config: dict, logger: logging.Logger
) -> dict:
    """
    Build a config dictionary with legacy config_emhass.yaml file.
    Uses the associations file to convert parameter naming conventions (to config.json/config_defaults.json).
    Extracts the parameter values and formats to match config.json.

    :param emhass_conf: Dictionary containing the needed emhass paths
    :type emhass_conf: dict
    :param legacy_config: The legacy config dictionary
    :type legacy_config: dict
    :param logger: The logger object
    :type logger: logging.Logger
    :return: The built config dictionary
    :rtype: dict
    """

    # Association file key reference
    # association[0] = config catagories
    # association[1] = legacy parameter name
    # association[2] = parameter (config.json/config_defaults.json)
    # association[3] = parameter list name if exists (not used, from legacy options.json)

    # Check each config catagories exists, else create blank dict for categories (avoid errors)
    legacy_config["retrieve_hass_conf"] = legacy_config.get("retrieve_hass_conf", {})
    legacy_config["optim_conf"] = legacy_config.get("optim_conf", {})
    legacy_config["plant_conf"] = legacy_config.get("plant_conf", {})
    config = {}

    # Use associations list to map legacy parameter name with config.json parameter name
    if emhass_conf["associations_path"].exists():
        with emhass_conf["associations_path"].open("r") as data:
            associations = list(csv.reader(data, delimiter=","))
    else:
        logger.error(
            "Cant find associations file (associations.csv) in: "
            + str(emhass_conf["associations_path"])
        )
        return False

    # Loop through all parameters in association file
    # Append config with existing legacy config parameters (converting alternative parameter naming conventions with associations list)
    for association in associations:
        # if legacy config catagories exists and if legacy parameter exists in config catagories
        if (
            legacy_config.get(association[0], None) is not None
            and legacy_config[association[0]].get(association[1], None) is not None
        ):
            config[association[2]] = legacy_config[association[0]][association[1]]

            # If config now has load_peak_hour_periods, extract from list of dict
            if (
                association[2] == "load_peak_hour_periods"
                and type(config[association[2]]) is list
            ):
                config[association[2]] = dict(
                    (key, d[key]) for d in config[association[2]] for key in d
                )

    return config
    # params['associations_dict'] = associations_dict


def param_to_config(param: dict, logger: logging.Logger) -> dict:
    """
    A function that extracts the parameters from param back to the config.json format.
    Extracts parameters from config catagories.
    Attempts to exclude secrets hosed in retrieve_hass_conf.

    :param params: Built configuration parameters
    :type param: dict
    :param logger: The logger object
    :type logger: logging.Logger
    :return: The built config dictionary
    :rtype: dict
    """
    logger.debug("Converting param to config")

    return_config = {}

    config_catagories = ["retrieve_hass_conf", "optim_conf", "plant_conf"]
    secret_params = [
        "hass_url",
        "time_zone",
        "Latitude",
        "Longitude",
        "Altitude",
        "long_lived_token",
        "solcast_api_key",
        "solcast_rooftop_id",
        "solar_forecast_kwp",
    ]

    # Loop through config catagories that contain config params, and extract
    for config in config_catagories:
        for parameter in param[config]:
            # If parameter is not a secret, append to return_config
            if parameter not in secret_params:
                return_config[str(parameter)] = param[config][parameter]

    return return_config


def build_secrets(
    emhass_conf: dict,
    logger: logging.Logger,
    argument: Optional[dict] = {},
    options_path: Optional[str] = None,
    secrets_path: Optional[str] = None,
    no_response: Optional[bool] = False,
) -> Tuple[dict, dict]:
    """
    Retrieve and build parameters from secrets locations (ENV, ARG, Secrets file (secrets_emhass.yaml/options.json) and/or Home Assistant (via API))
    priority order (lwo to high) = Defaults (written in function), ENV, Options json file, Home Assistant API,  Secrets yaml file, Arguments

    :param emhass_conf: Dictionary containing the needed emhass paths
    :type emhass_conf: dict
    :param logger: The logger object
    :type logger: logging.Logger
    :param argument: dictionary of secrets arguments passed (url,key)
    :type argument: dict
    :param options_path: path to the options file (options.json) (usually provided by EMHASS-Add-on)
    :type options_path: str
    :param secrets_path: path to secrets file (secrets_emhass.yaml)
    :type secrets_path: str
    :param no_response: bypass get request to Home Assistant (json response errors)
    :type no_response: bool
    :return: Updated emhass_conf, the built secrets dictionary
    :rtype: Tuple[dict, dict]:
    """

    # Set defaults to be overwritten
    params_secrets = {
        "hass_url": "https://myhass.duckdns.org/",
        "long_lived_token": "thatverylongtokenhere",
        "time_zone": "Europe/Paris",
        "Latitude": 45.83,
        "Longitude": 6.86,
        "Altitude": 4807.8,
        "solcast_api_key": "yoursecretsolcastapikey",
        "solcast_rooftop_id": "yourrooftopid",
        "solar_forecast_kwp": 5,
    }

    # Obtain Secrets from ENV?
    params_secrets["hass_url"] = os.getenv("EMHASS_URL", params_secrets["hass_url"])
    params_secrets["long_lived_token"] = os.getenv(
        "SUPERVISOR_TOKEN", params_secrets["long_lived_token"]
    )
    params_secrets["time_zone"] = os.getenv("TIME_ZONE", params_secrets["time_zone"])
    params_secrets["Latitude"] = float(os.getenv("LAT", params_secrets["Latitude"]))
    params_secrets["Longitude"] = float(os.getenv("LON", params_secrets["Longitude"]))
    params_secrets["Altitude"] = float(os.getenv("ALT", params_secrets["Altitude"]))

    # Obtain secrets from options.json (Generated from EMHASS-Add-on, Home Assistant addon Configuration page) or Home Assistant API (from local Supervisor API)?
    # Use local supervisor API to obtain secrets from Home Assistant if hass_url in options.json is empty and SUPERVISOR_TOKEN ENV exists (provided by Home Assistant when running the container as addon)
    options = {}
    if options_path and pathlib.Path(options_path).is_file():
        with options_path.open("r") as data:
            options = json.load(data)

            # Obtain secrets from Home Assistant?
            url_from_options = options.get("hass_url", "empty")
            key_from_options = options.get("long_lived_token", "empty")

            # If data path specified by options.json, overwrite emhass_conf['data_path']
            if (
                options.get("data_path", None) != None
                and pathlib.Path(options["data_path"]).exists()
            ):
                emhass_conf["data_path"] = pathlib.Path(options["data_path"])

            # Check to use Home Assistant local API
            if (
                not no_response
                and (
                    url_from_options == "empty"
                    or url_from_options == ""
                    or url_from_options == "http://supervisor/core/api"
                )
                and os.getenv("SUPERVISOR_TOKEN", None) is not None
            ):
                params_secrets["long_lived_token"] = os.getenv("SUPERVISOR_TOKEN", None)
                params_secrets["hass_url"] = "http://supervisor/core/api"
                headers = {
                    "Authorization": "Bearer " + params_secrets["long_lived_token"],
                    "content-type": "application/json",
                }
                # Obtain secrets from Home Assistant via API
                logger.debug("Obtaining secrets from Home Assistant Supervisor API")
                response = get(
                    (params_secrets["hass_url"] + "/config"), headers=headers
                )
                if response.status_code < 400:
                    config_hass = response.json()
                    params_secrets = {
                        "hass_url": params_secrets["hass_url"],
                        "long_lived_token": params_secrets["long_lived_token"],
                        "time_zone": config_hass["time_zone"],
                        "Latitude": config_hass["latitude"],
                        "Longitude": config_hass["longitude"],
                        "Altitude": config_hass["elevation"],
                    }
                else:
                    # Obtain the url and key secrets if any from options.json (default /app/options.json)
                    logger.warning(
                        "Error obtaining secrets from Home Assistant Supervisor API"
                    )
                    logger.debug("Obtaining url and key secrets from options.json")
                    if url_from_options != "empty" and url_from_options != "":
                        params_secrets["hass_url"] = url_from_options
                    if key_from_options != "empty" and key_from_options != "":
                        params_secrets["long_lived_token"] = key_from_options
                    if (
                        options.get("time_zone", "empty") != "empty"
                        and options["time_zone"] != ""
                    ):
                        params_secrets["time_zone"] = options["time_zone"]
                    if options.get("Latitude", None) is not None and bool(
                        options["Latitude"]
                    ):
                        params_secrets["Latitude"] = options["Latitude"]
                    if options.get("Longitude", None) is not None and bool(
                        options["Longitude"]
                    ):
                        params_secrets["Longitude"] = options["Longitude"]
                    if options.get("Altitude", None) is not None and bool(
                        options["Altitude"]
                    ):
                        params_secrets["Altitude"] = options["Altitude"]
            else:
                # Obtain the url and key secrets if any from options.json (default /app/options.json)
                logger.debug("Obtaining url and key secrets from options.json")
                if url_from_options != "empty" and url_from_options != "":
                    params_secrets["hass_url"] = url_from_options
                if key_from_options != "empty" and key_from_options != "":
                    params_secrets["long_lived_token"] = key_from_options
                if (
                    options.get("time_zone", "empty") != "empty"
                    and options["time_zone"] != ""
                ):
                    params_secrets["time_zone"] = options["time_zone"]
                if options.get("Latitude", None) is not None and bool(
                    options["Latitude"]
                ):
                    params_secrets["Latitude"] = options["Latitude"]
                if options.get("Longitude", None) is not None and bool(
                    options["Longitude"]
                ):
                    params_secrets["Longitude"] = options["Longitude"]
                if options.get("Altitude", None) is not None and bool(
                    options["Altitude"]
                ):
                    params_secrets["Altitude"] = options["Altitude"]

            # Obtain the forecast secrets (if any) from options.json (default /app/options.json)
            forecast_secrets = [
                "solcast_api_key",
                "solcast_rooftop_id",
                "solar_forecast_kwp",
            ]
            if any(x in forecast_secrets for x in list(options.keys())):
                logger.debug("Obtaining forecast secrets from options.json")
                if (
                    options.get("solcast_api_key", "empty") != "empty"
                    and options["solcast_api_key"] != ""
                ):
                    params_secrets["solcast_api_key"] = options["solcast_api_key"]
                if (
                    options.get("solcast_rooftop_id", "empty") != "empty"
                    and options["solcast_rooftop_id"] != ""
                ):
                    params_secrets["solcast_rooftop_id"] = options["solcast_rooftop_id"]
                if options.get("solar_forecast_kwp", None) and bool(
                    options["solar_forecast_kwp"]
                ):
                    params_secrets["solar_forecast_kwp"] = options["solar_forecast_kwp"]

    # Obtain secrets from secrets_emhass.yaml? (default /app/secrets_emhass.yaml)
    if secrets_path and pathlib.Path(secrets_path).is_file():
        logger.debug("Obtaining secrets from secrets file")
        with open(pathlib.Path(secrets_path), "r") as file:
            params_secrets.update(yaml.load(file, Loader=yaml.FullLoader))

    # Receive key and url from ARG/arguments?
    if argument.get("url", None) is not None:
        params_secrets["hass_url"] = argument["url"]
        logger.debug("Obtaining url from passed argument")
    if argument.get("key", None) is not None:
        params_secrets["long_lived_token"] = argument["key"]
        logger.debug("Obtaining long_lived_token from passed argument")

    return emhass_conf, params_secrets


def build_params(
    emhass_conf: dict, params_secrets: dict, config: dict, logger: logging.Logger
) -> dict:
    """
    Build the main params dictionary from the config and secrets
    Appends configuration catagories used by emhass to the parameters. (with use of the associations file as a reference)

    :param emhass_conf: Dictionary containing the needed emhass paths
    :type emhass_conf: dict
    :param params_secrets: The dictionary containing the built secret variables
    :type params_secrets: dict
    :param config: The dictionary of built config parameters
    :type config: dict
    :param logger: The logger object
    :type logger: logging.Logger
    :return: The built param dictionary
    :rtype: dict
    """
    if type(params_secrets) is not dict:
        params_secrets = {}

    params = {}
    # Start with blank config catagories
    params["retrieve_hass_conf"] = {}
    params["params_secrets"] = {}
    params["optim_conf"] = {}
    params["plant_conf"] = {}

    # Obtain associations to categorize parameters to their corresponding config catagories
    if emhass_conf.get(
        "associations_path", get_root(__file__, num_parent=2) / "data/associations.csv"
    ).exists():
        with emhass_conf["associations_path"].open("r") as data:
            associations = list(csv.reader(data, delimiter=","))
    else:
        logger.error(
            "Unable to obtain the associations file (associations.csv) in: "
            + str(emhass_conf["associations_path"])
        )
        return False

    # Association file key reference
    # association[0] = config catagories
    # association[1] = legacy parameter name
    # association[2] = parameter (config.json/config_defaults.json)
    # association[3] = parameter list name if exists (not used, from legacy options.json)
    # Use association list to append parameters from config into params (with corresponding config catagories)
    for association in associations:
        # If parameter has list_ name and parameter in config is presented with its list name
        # (ie, config parameter is in legacy options.json format)
        if len(association) == 4 and config.get(association[3], None) is not None:
            # Extract lists of dictionaries
            if config[association[3]] and type(config[association[3]][0]) is dict:
                params[association[0]][association[2]] = [
                    i[association[2]] for i in config[association[3]]
                ]
            else:
                params[association[0]][association[2]] = config[association[3]]
        # Else, directly set value of config parameter to param
        elif config.get(association[2], None) is not None:
            params[association[0]][association[2]] = config[association[2]]

    # Check if we need to create `list_hp_periods` from config (ie. legacy options.json format)
    if (
        params.get("optim_conf", None) is not None
        and config.get("list_peak_hours_periods_start_hours", None) is not None
        and config.get("list_peak_hours_periods_end_hours", None) is not None
    ):
        start_hours_list = [
            i["peak_hours_periods_start_hours"]
            for i in config["list_peak_hours_periods_start_hours"]
        ]
        end_hours_list = [
            i["peak_hours_periods_end_hours"]
            for i in config["list_peak_hours_periods_end_hours"]
        ]
        num_peak_hours = len(start_hours_list)
        list_hp_periods_list = {
            "period_hp_" + str(i + 1): [
                {"start": start_hours_list[i]},
                {"end": end_hours_list[i]},
            ]
            for i in range(num_peak_hours)
        }
        params["optim_conf"]["load_peak_hour_periods"] = list_hp_periods_list
    else:
        # Else, check param already contains load_peak_hour_periods from config
        if params["optim_conf"].get("load_peak_hour_periods", None) is None:
            logger.warning(
                "Unable to detect or create load_peak_hour_periods parameter"
            )

    # Format load_peak_hour_periods list to dict if necessary
    if params["optim_conf"].get(
        "load_peak_hour_periods", None
    ) is not None and isinstance(params["optim_conf"]["load_peak_hour_periods"], list):
        params["optim_conf"]["load_peak_hour_periods"] = dict(
            (key, d[key])
            for d in params["optim_conf"]["load_peak_hour_periods"]
            for key in d
        )

    # Call function to check parameter lists that require the same length as deferrable loads
    # If not, set defaults it fill in gaps
    if params["optim_conf"].get("number_of_deferrable_loads", None) is not None:
        num_def_loads = params["optim_conf"]["number_of_deferrable_loads"]
        params["optim_conf"]["start_timesteps_of_each_deferrable_load"] = (
            check_def_loads(
                num_def_loads,
                params["optim_conf"],
                0,
                "start_timesteps_of_each_deferrable_load",
                logger,
            )
        )
        params["optim_conf"]["end_timesteps_of_each_deferrable_load"] = check_def_loads(
            num_def_loads,
            params["optim_conf"],
            0,
            "end_timesteps_of_each_deferrable_load",
            logger,
        )
        params["optim_conf"]["set_deferrable_load_single_constant"] = check_def_loads(
            num_def_loads,
            params["optim_conf"],
            False,
            "set_deferrable_load_single_constant",
            logger,
        )
        params["optim_conf"]["treat_deferrable_load_as_semi_cont"] = check_def_loads(
            num_def_loads,
            params["optim_conf"],
            True,
            "treat_deferrable_load_as_semi_cont",
            logger,
        )
        params["optim_conf"]["set_deferrable_startup_penalty"] = check_def_loads(
            num_def_loads,
            params["optim_conf"],
            0.0,
            "set_deferrable_startup_penalty",
            logger,
        )
        params["optim_conf"]["operating_hours_of_each_deferrable_load"] = (
            check_def_loads(
                num_def_loads,
                params["optim_conf"],
                0,
                "operating_hours_of_each_deferrable_load",
                logger,
            )
        )
        params["optim_conf"]["nominal_power_of_deferrable_loads"] = check_def_loads(
            num_def_loads,
            params["optim_conf"],
            0,
            "nominal_power_of_deferrable_loads",
            logger,
        )
    else:
        logger.warning("unable to obtain parameter: number_of_deferrable_loads")
    # historic_days_to_retrieve should be no less then 2
    if params["retrieve_hass_conf"].get("historic_days_to_retrieve", None) is not None:
        if params["retrieve_hass_conf"]["historic_days_to_retrieve"] < 2:
            params["retrieve_hass_conf"]["historic_days_to_retrieve"] = 2
            logger.warning(
                "days_to_retrieve should not be lower then 2, setting days_to_retrieve to 2. Make sure your sensors also have at least 2 days of history"
            )
    else:
        logger.warning("unable to obtain parameter: historic_days_to_retrieve")

    # Configure secrets, set params to correct config categorie
    # retrieve_hass_conf
    params["retrieve_hass_conf"]["hass_url"] = params_secrets.get("hass_url", None)
    params["retrieve_hass_conf"]["long_lived_token"] = params_secrets.get(
        "long_lived_token", None
    )
    params["retrieve_hass_conf"]["time_zone"] = params_secrets.get("time_zone", None)
    params["retrieve_hass_conf"]["Latitude"] = params_secrets.get("Latitude", None)
    params["retrieve_hass_conf"]["Longitude"] = params_secrets.get("Longitude", None)
    params["retrieve_hass_conf"]["Altitude"] = params_secrets.get("Altitude", None)
    # Update optional param secrets
    if params["optim_conf"].get("weather_forecast_method", None) is not None:
        if params["optim_conf"]["weather_forecast_method"] == "solcast":
            params["retrieve_hass_conf"]["solcast_api_key"] = params_secrets.get(
                "solcast_api_key", "123456"
            )
            params["params_secrets"]["solcast_api_key"] = params_secrets.get(
                "solcast_api_key", "123456"
            )
            params["retrieve_hass_conf"]["solcast_rooftop_id"] = params_secrets.get(
                "solcast_rooftop_id", "123456"
            )
            params["params_secrets"]["solcast_rooftop_id"] = params_secrets.get(
                "solcast_rooftop_id", "123456"
            )
        elif params["optim_conf"]["weather_forecast_method"] == "solar.forecast":
            params["retrieve_hass_conf"]["solar_forecast_kwp"] = params_secrets.get(
                "solar_forecast_kwp", 5
            )
            params["params_secrets"]["solar_forecast_kwp"] = params_secrets.get(
                "solar_forecast_kwp", 5
            )
    else:
        logger.warning("Unable to detect weather_forecast_method parameter")
    #  Check if secrets parameters still defaults values
    secret_params = [
        "https://myhass.duckdns.org/",
        "thatverylongtokenhere",
        45.83,
        6.86,
        4807.8,
    ]
    if any(x in secret_params for x in params["retrieve_hass_conf"].values()):
        logger.warning(
            "Some secret parameters values are still matching their defaults"
        )

    # Set empty dict objects for params passed_data
    # To be latter populated with runtime parameters (treat_runtimeparams)
    params["passed_data"] = {
        "pv_power_forecast": None,
        "load_power_forecast": None,
        "load_cost_forecast": None,
        "prod_price_forecast": None,
        "prediction_horizon": None,
        "soc_init": None,
        "soc_final": None,
        "operating_hours_of_each_deferrable_load": None,
        "start_timesteps_of_each_deferrable_load": None,
        "end_timesteps_of_each_deferrable_load": None,
        "alpha": None,
        "beta": None,
    }

    return params


def check_def_loads(
    num_def_loads: int, parameter: list[dict], default, parameter_name: str, logger
):
    """
    Check parameter lists with deferrable loads number, if they do not match, enlarge to fit.

    :param num_def_loads: Total number deferrable loads
    :type num_def_loads: int
    :param parameter: parameter config dict containing paramater
    :type: list[dict]
    :param default: default value for parameter to pad missing
    :type: obj
    :param parameter_name: name of parameter
    :type logger: str
    :param logger: The logger object
    :type logger: logging.Logger
    return: parameter list
    :rtype: list[dict]

    """
    if (
        parameter.get(parameter_name, None) is not None
        and type(parameter[parameter_name]) is list
        and num_def_loads > len(parameter[parameter_name])
    ):
        logger.warning(
            parameter_name
            + " does not match number in num_def_loads, adding default values ("
            + str(default)
            + ") to parameter"
        )
        for x in range(len(parameter[parameter_name]), num_def_loads):
            parameter[parameter_name].append(default)
    return parameter[parameter_name]


def get_days_list(days_to_retrieve: int) -> pd.date_range:
    """
    Get list of past days from today to days_to_retrieve.

    :param days_to_retrieve: Total number of days to retrieve from the past
    :type days_to_retrieve: int
    :return: The list of days
    :rtype: pd.date_range

    """
    today = datetime.now(timezone.utc).replace(minute=0, second=0, microsecond=0)
    d = (today - timedelta(days=days_to_retrieve)).isoformat()
    days_list = pd.date_range(start=d, end=today.isoformat(), freq="D")
    return days_list


def set_df_index_freq(df: pd.DataFrame) -> pd.DataFrame:
    """
    Set the freq of a DataFrame DateTimeIndex.

    :param df: Input DataFrame
    :type df: pd.DataFrame
    :return: Input DataFrame with freq defined
    :rtype: pd.DataFrame

    """
    idx_diff = np.diff(df.index)
    # Sometimes there are zero values in this list.
    idx_diff = idx_diff[np.nonzero(idx_diff)]
    sampling = pd.to_timedelta(np.median(idx_diff))
    df = df[~df.index.duplicated()]
    return df.asfreq(sampling)<|MERGE_RESOLUTION|>--- conflicted
+++ resolved
@@ -161,19 +161,6 @@
     params = json.loads(params)
     # Update params
     currency_to_symbol = {
-<<<<<<< HEAD
-        "EUR": "€",
-        "USD": "$",
-        "GBP": "£",
-        "YEN": "¥",
-        "JPY": "¥",
-        "AUD": "A$",
-        "CAD": "C$",
-        "CHF": "CHF",  # Swiss Franc has no special symbol
-        "CNY": "¥",
-        "INR": "₹",
-        "CZK": "Kč",
-=======
         'EUR': '€',
         'USD': '$',
         'GBP': '£',
@@ -198,21 +185,11 @@
         'SGD': 'S$',
         'IDR': 'Roepia',
         'ZAR': 'Rand',
->>>>>>> 11e80c36
         # Add more as needed
     }
     if "currency" in ha_config.keys():
         ha_config["currency"] = currency_to_symbol.get(ha_config["currency"], "Unknown")
     else:
-<<<<<<< HEAD
-        ha_config["currency"] = "€"
-    if "unit_system" not in ha_config.keys():
-        ha_config["unit_system"] = {"temperature": "°C"}
-
-    for k in range(params["optim_conf"]["number_of_deferrable_loads"]):
-        params["passed_data"]["custom_predicted_temperature_id"][k].update(
-            {"unit_of_measurement": ha_config["unit_system"]["temperature"]}
-=======
         ha_config['currency'] = '€'
     if 'unit_system' not in ha_config.keys():
         ha_config['unit_system'] = {'temperature': '°C'}
@@ -226,7 +203,6 @@
     for k in range(number_of_deferrable_loads):
         params['passed_data']['custom_predicted_temperature_id'][k].update(
             {"unit_of_measurement": ha_config['unit_system']['temperature']}
->>>>>>> 11e80c36
         )
     updated_passed_dict = {
         "custom_cost_fun_id": {
