--- conflicted
+++ resolved
@@ -23,8 +23,8 @@
 
 RUN apt-get update && apt-get install -y gnupg && rm -rf /var/lib/apt/lists/*
 
-RUN apt update \
-    && apt install -y --no-install-recommends \
+RUN apt-get update \
+    && apt-get install -y --no-install-recommends \
     # Numpy
     libgfortran5 \
     libopenblas0-pthread \
@@ -111,7 +111,6 @@
 RUN uv pip install --verbose .
 RUN uv lock
 
-<<<<<<< HEAD
 # remove build only packages
 RUN apt-get remove --purge -y --auto-remove \
     gcc \
@@ -129,9 +128,6 @@
 RUN chmod +x /app/docker-entrypoint.sh
 
 ENTRYPOINT ["/app/docker-entrypoint.sh"]
-=======
-ENTRYPOINT [ "uv", "run", "--frozen", "gunicorn", "emhass.web_server:create_app()" ]
->>>>>>> 55826db0
 
 # for running Unittest
 #COPY tests/ /app/tests
