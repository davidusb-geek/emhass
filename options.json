{                                                                                                                                                                                                                
  "hass_url": "empty",                                                                                                                                                                                           
  "long_lived_token": "empty",
  "costfun": "profit",                                                                                                                                                                                           
  "optimization_time_step": 30,                                                                                                                                                                                  
  "historic_days_to_retrieve": 2,                                                                                                                                                                                
  "method_ts_round": "nearest",
  "optional_solcast_api_key": "empty",
  "optional_solcast_rooftop_id": "empty",
  "optional_solar_forecast_kwp": 0,                                                                                                                                                                                  
  "set_total_pv_sell": false,                                                                                                                                                                                    
  "lp_solver": "COIN_CMD",                                                                                                                                                                                       
  "lp_solver_path": "/usr/bin/cbc",                                                                                                                                                                              
  "set_nocharge_from_grid": false,                                                                                                                                                                               
  "set_nodischarge_to_grid": true,
  "set_battery_dynamic": false,
  "battery_dynamic_max": 0.9,
  "battery_dynamic_min": -0.9,
  "weight_battery_discharge": 1.0,
  "weight_battery_charge": 1.0,
  "sensor_power_photovoltaics": "sensor.power_photovoltaics",                                                                                                                                                    
  "sensor_power_load_no_var_loads": "sensor.power_load_no_var_loads",        
  "load_negative": false,        
  "set_zero_min": true,                                                                                                                       
  "number_of_deferrable_loads": 3,                                                                                                                                                                               
  "list_nominal_power_of_deferrable_loads": [                                                                                                                                                                    
    {                                                                                                                                                                                                            
      "nominal_power_of_deferrable_loads": 3000                                                                                                                                                                  
    },                                                                                                                                                                                                           
    {                                                                                                                                                                                                            
      "nominal_power_of_deferrable_loads": 750                                                                                                                                                                   
    },                                                                                                                                                                                                           
    {                                                                                                                                                                                                            
      "nominal_power_of_deferrable_loads": 2500                                                                                                                                                                  
    }                                                                                                                                                                                                            
  ],                                                                                                                                                                                                             
  "list_operating_hours_of_each_deferrable_load": [                                                                                                                                                              
    {                                                                                                                                                                                                            
      "operating_hours_of_each_deferrable_load": 4                                                                                                                                                               
    },                                                                                                                                                                                                           
    {                                                                                                                                                                                                            
      "operating_hours_of_each_deferrable_load": 0                                                                                                                                                               
    },                                                                                                                                                                                                           
    {                                                                                                                                                                                                            
      "operating_hours_of_each_deferrable_load": 5                                                                                                                                                               
    }                                                                                                                                                                                                            
  ],
<<<<<<< HEAD
  "weather_forecast_method": "scrapper",
  "time_zone": "Europe/Paris",
  "Latitude": 45.83,
  "Longitude": 6.86,
  "Altitude": 4807.8,
  "load_forecast_method": "naive",    
  "delta_forecast_daily": 1,
  "load_cost_forecast_method": "hp_hc_periods",                                                                                                                                                                                                           
=======
  "list_start_timesteps_of_each_deferrable_load": [
    {
      "start_timesteps_of_each_deferrable_load": 0
    },
    {
      "start_timesteps_of_each_deferrable_load": 0
    },
    {
      "start_timesteps_of_each_deferrable_load": 0
    }
  ],
  "list_end_timesteps_of_each_deferrable_load": [
    {
      "end_timesteps_of_each_deferrable_load": 0
    },
    {
      "end_timesteps_of_each_deferrable_load": 0
    },
    {
      "end_timesteps_of_each_deferrable_load": 0
    }
  ],
>>>>>>> f6dd87fc
  "list_peak_hours_periods_start_hours": [                                                                                                                                                                       
    {                                                                                                                                                                                                            
      "peak_hours_periods_start_hours": "02:54"                                                                                                                                                                  
    },                                                                                                                                                                                                           
    {                                                                                                                                                                                                            
      "peak_hours_periods_start_hours": "17:24"                                                                                                                                                                  
    }                                                                                                                                                                                                            
  ],                                                                                                                                                                                                             
  "list_peak_hours_periods_end_hours": [                                                                                                                                                                         
    {                                                                                                                                                                                                            
      "peak_hours_periods_end_hours": "15:24"                                                                                                                                                                    
    },                                                                                                                                                                                                           
    {                                                                                                                                                                                                            
      "peak_hours_periods_end_hours": "20:54"                                                                                                                                                                    
    }                                                                                                                                                                                                            
  ],  
  "list_treat_deferrable_load_as_semi_cont": [
    {
      "treat_deferrable_load_as_semi_cont": true
    },
    {
      "treat_deferrable_load_as_semi_cont": true
    },
    {
      "treat_deferrable_load_as_semi_cont": true
    }
  ],
  "list_set_deferrable_load_single_constant": [
    {
      "set_deferrable_load_single_constant": false
    },
    {
      "set_deferrable_load_single_constant": false
    },
    {
      "set_deferrable_load_single_constant": false
    }
  ],
  "load_peak_hours_cost": 0.1907,                                                                                                                                                                                
  "load_offpeak_hours_cost": 0.1419,  
  "production_price_forecast_method": "constant",                                                                                                                                                                           
  "photovoltaic_production_sell_price": 0.1419,                                                                                                                                                                  
  "maximum_power_from_grid": 9000,
  "list_pv_module_model": [
    {
      "pv_module_model": "CSUN_Eurasia_Energy_Systems_Industry_and_Trade_CSUN295_60M"
    }
  ],
  "list_pv_inverter_model": [
    {
      "pv_inverter_model": "Fronius_International_GmbH__Fronius_Primo_5_0_1_208_240__240V_"
    }
  ],
  "list_surface_tilt": [
    {
      "surface_tilt": 30
    }
  ],
  "list_surface_azimuth": [
    {
      "surface_azimuth": 205
    }
  ],
  "list_modules_per_string": [
    {
      "modules_per_string": 16
    }
  ],
  "list_strings_per_inverter": [
    {
      "strings_per_inverter": 1
    }
  ],
  "set_use_battery": false,
  "battery_discharge_power_max": 1000,
  "battery_charge_power_max": 1000,
  "battery_discharge_efficiency": 0.95,
  "battery_charge_efficiency": 0.95,
  "battery_nominal_energy_capacity": 5000,
  "battery_minimum_state_of_charge": 0.3,
  "battery_maximum_state_of_charge": 0.9,
  "battery_target_state_of_charge": 0.6
}<|MERGE_RESOLUTION|>--- conflicted
+++ resolved
@@ -45,7 +45,6 @@
       "operating_hours_of_each_deferrable_load": 5                                                                                                                                                               
     }                                                                                                                                                                                                            
   ],
-<<<<<<< HEAD
   "weather_forecast_method": "scrapper",
   "time_zone": "Europe/Paris",
   "Latitude": 45.83,
@@ -54,7 +53,6 @@
   "load_forecast_method": "naive",    
   "delta_forecast_daily": 1,
   "load_cost_forecast_method": "hp_hc_periods",                                                                                                                                                                                                           
-=======
   "list_start_timesteps_of_each_deferrable_load": [
     {
       "start_timesteps_of_each_deferrable_load": 0
@@ -77,7 +75,6 @@
       "end_timesteps_of_each_deferrable_load": 0
     }
   ],
->>>>>>> f6dd87fc
   "list_peak_hours_periods_start_hours": [                                                                                                                                                                       
     {                                                                                                                                                                                                            
       "peak_hours_periods_start_hours": "02:54"                                                                                                                                                                  
