// For format details, see https://aka.ms/devcontainer.json. For config options, see the
// README at: https://github.com/devcontainers/templates/tree/main/src/python
{
	"name": "EMHASS",
	"build": {
		"dockerfile": "../Dockerfile",
		"context": "../",
		"args": { "TARGETARCH": "amd64"}
	},
	"features": {
		"ghcr.io/devcontainers/features/common-utils:2": {
			"installZsh": "true",
			"configureZshAsDefaultShell": "true",
			"installOhMyZsh": "false",
			"installOhMyZshConfig": "false"
		}
		// "ghcr.io/devcontainers/features/docker-outside-of-docker:1": {}
	},
	//"appPort": ["5000:5000"] //used to access app from external device (User discretion advised)


	// Security issue, may be needed for Podman
	// "runArgs": [
	// 	"--userns=keep-id",
	// 	"--pid=host"
	// ],
	// "remoteUser": "root",
	// "containerUser": "root",


	"customizations": {
		// Configure properties specific to VS Code.
		"vscode": {
		  // Add the IDs of extensions you want installed when the container is created.
		  "extensions": ["ms-python.debugpy", "ms-python.python","charliermarsh.ruff"],
		  "settings": {
			"[python]": {
			  "editor.formatOnSave": true,
			  "editor.codeActionsOnSave": {
				"source.fixAll": "explicit",
				"source.organizeImports": "explicit"
			  },
			  "editor.defaultFormatter": "charliermarsh.ruff"
			}
		  }
		}
	  },

<<<<<<< HEAD
	"postCreateCommand": ["pip3", "install", "--break-system-packages" , ".[test]"]
=======
	  

	"postCreateCommand": ["pip3", "install", "requests-mock", "--break-system-packages"]
>>>>>>> 3d0a4af8
	  
}<|MERGE_RESOLUTION|>--- conflicted
+++ resolved
@@ -46,12 +46,6 @@
 		}
 	  },
 
-<<<<<<< HEAD
 	"postCreateCommand": ["pip3", "install", "--break-system-packages" , ".[test]"]
-=======
-	  
-
-	"postCreateCommand": ["pip3", "install", "requests-mock", "--break-system-packages"]
->>>>>>> 3d0a4af8
 	  
 }